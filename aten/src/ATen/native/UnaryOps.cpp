#include <ATen/ATen.h>
#include <ATen/Dispatch.h>
#include <ATen/ExpandUtils.h>
#include <ATen/NativeFunctions.h>
#include <ATen/LegacyTHFunctionsCPU.h>
#include <ATen/MemoryOverlap.h>
#include <ATen/WrapDimUtils.h>

#include <ATen/CPUApplyUtils.h>
#include <ATen/Parallel.h>
#include <ATen/native/Math.h>
#include <ATen/native/Resize.h>
#include <ATen/native/UnaryOps.h>
#include <ATen/native/TensorIterator.h>
#include <ATen/NamedTensorUtils.h>
#include <ATen/native/ComplexHelper.h>

#include <algorithm>
#include <cmath>
#include <functional>
#include <numeric>
#include <vector>

#include <map>

namespace at {

namespace meta {

// Unary float operations always produce floating point
// outputs for floating point and integral types
// For complex inputs, the output type should be the same as input type.
#define CREATE_UNARY_FLOAT_META_FUNC(func)                  \
  TORCH_META_FUNC(func) (const Tensor& self) {        \
    build_unary_float_op(maybe_get_output(), self);   \
  }

CREATE_UNARY_FLOAT_META_FUNC(acos)
CREATE_UNARY_FLOAT_META_FUNC(acosh)
CREATE_UNARY_FLOAT_META_FUNC(asin)
CREATE_UNARY_FLOAT_META_FUNC(asinh)
CREATE_UNARY_FLOAT_META_FUNC(atan)
CREATE_UNARY_FLOAT_META_FUNC(atanh)
CREATE_UNARY_FLOAT_META_FUNC(cos)
CREATE_UNARY_FLOAT_META_FUNC(cosh)
CREATE_UNARY_FLOAT_META_FUNC(digamma)
CREATE_UNARY_FLOAT_META_FUNC(erf)
CREATE_UNARY_FLOAT_META_FUNC(erfc)
CREATE_UNARY_FLOAT_META_FUNC(erfinv)
CREATE_UNARY_FLOAT_META_FUNC(exp)
CREATE_UNARY_FLOAT_META_FUNC(exp2)
CREATE_UNARY_FLOAT_META_FUNC(expm1)
CREATE_UNARY_FLOAT_META_FUNC(lgamma)
CREATE_UNARY_FLOAT_META_FUNC(log)
CREATE_UNARY_FLOAT_META_FUNC(log10)
CREATE_UNARY_FLOAT_META_FUNC(log1p)
CREATE_UNARY_FLOAT_META_FUNC(log2)
CREATE_UNARY_FLOAT_META_FUNC(reciprocal)
CREATE_UNARY_FLOAT_META_FUNC(rsqrt)
CREATE_UNARY_FLOAT_META_FUNC(sigmoid)
CREATE_UNARY_FLOAT_META_FUNC(sin)
CREATE_UNARY_FLOAT_META_FUNC(sinc)
CREATE_UNARY_FLOAT_META_FUNC(sinh)
CREATE_UNARY_FLOAT_META_FUNC(special_entr)
CREATE_UNARY_FLOAT_META_FUNC(special_i0e)
CREATE_UNARY_FLOAT_META_FUNC(sqrt)
CREATE_UNARY_FLOAT_META_FUNC(tan)
CREATE_UNARY_FLOAT_META_FUNC(tanh)

// These are normal unary ops that preserve dtype
#define CREATE_UNARY_META_FUNC(func)                  \
  TORCH_META_FUNC(func) (const Tensor& self) {        \
    build_unary_op(maybe_get_output(), self);   \
  }
CREATE_UNARY_META_FUNC(bitwise_not)
CREATE_UNARY_META_FUNC(frac)
CREATE_UNARY_META_FUNC(i0)
CREATE_UNARY_META_FUNC(round)

} // namespace meta

namespace native {
// NOTE: These are helper functions that reduce redundant code in implementing the most typical kind of unary operators.
// YOU ARE NOT OBLIGED TO USE THESE HELPERS---if you're writing something more specialized, please don't try to make
// them work for your case, but just write something new instead. Here we use helper functions instead of a flat fat
// macro that implements everything, because the former allows some simple preprocessing that are unique to some
// operators (more is foreseeable) and is more flexible and elegant than the latter.
#define CREATE_UNARY_TORCH_IMPL_FUNC(func)                                \
TORCH_IMPL_FUNC(func##_out) (const Tensor& self, const Tensor& result) {  \
  func##_stub(device_type(), *this);                                      \
}

CREATE_UNARY_TORCH_IMPL_FUNC(acos)
CREATE_UNARY_TORCH_IMPL_FUNC(acosh)
CREATE_UNARY_TORCH_IMPL_FUNC(asin)
CREATE_UNARY_TORCH_IMPL_FUNC(asinh)
CREATE_UNARY_TORCH_IMPL_FUNC(atan)
CREATE_UNARY_TORCH_IMPL_FUNC(atanh)
CREATE_UNARY_TORCH_IMPL_FUNC(bitwise_not)
CREATE_UNARY_TORCH_IMPL_FUNC(cos)
CREATE_UNARY_TORCH_IMPL_FUNC(cosh)
CREATE_UNARY_TORCH_IMPL_FUNC(digamma)
CREATE_UNARY_TORCH_IMPL_FUNC(erf)
CREATE_UNARY_TORCH_IMPL_FUNC(erfc)
CREATE_UNARY_TORCH_IMPL_FUNC(erfinv)
CREATE_UNARY_TORCH_IMPL_FUNC(exp)
CREATE_UNARY_TORCH_IMPL_FUNC(exp2)
CREATE_UNARY_TORCH_IMPL_FUNC(expm1)
CREATE_UNARY_TORCH_IMPL_FUNC(frac)
CREATE_UNARY_TORCH_IMPL_FUNC(i0)
CREATE_UNARY_TORCH_IMPL_FUNC(lgamma)
CREATE_UNARY_TORCH_IMPL_FUNC(log)
CREATE_UNARY_TORCH_IMPL_FUNC(log10)
CREATE_UNARY_TORCH_IMPL_FUNC(log1p)
CREATE_UNARY_TORCH_IMPL_FUNC(log2)
CREATE_UNARY_TORCH_IMPL_FUNC(reciprocal)
CREATE_UNARY_TORCH_IMPL_FUNC(round)
CREATE_UNARY_TORCH_IMPL_FUNC(rsqrt)
CREATE_UNARY_TORCH_IMPL_FUNC(sigmoid)
CREATE_UNARY_TORCH_IMPL_FUNC(sin)
CREATE_UNARY_TORCH_IMPL_FUNC(sinc)
CREATE_UNARY_TORCH_IMPL_FUNC(sinh)
CREATE_UNARY_TORCH_IMPL_FUNC(special_entr)
CREATE_UNARY_TORCH_IMPL_FUNC(special_i0e)
CREATE_UNARY_TORCH_IMPL_FUNC(sqrt)
CREATE_UNARY_TORCH_IMPL_FUNC(tan)
CREATE_UNARY_TORCH_IMPL_FUNC(tanh)

template <typename Stub>
static inline Tensor& unary_op_impl_out(Tensor& result, const Tensor& self, Stub& stub) {
  auto iter = TensorIterator::unary_op(result, self);
  stub(iter.device_type(), iter);
  return result;
}

template <typename Stub, typename ...Args>
static inline Tensor& unary_op_impl_float_out(Tensor& result, const Tensor& self, Stub& stub, Args... args) {
  auto iter = TensorIterator::unary_float_op(result, self);
  stub(iter.device_type(), iter, args...);
  iter.cast_outputs();
  return result;
}

template <typename Stub, typename ...Args>
static inline Tensor unary_op_impl_float(const Tensor& self, Stub& stub, Args... args) {
  Tensor result;
  auto iter = TensorIterator::unary_float_op(result, self);
  stub(iter.device_type(), iter, args...);
  return iter.output();
}

// An alternate version of unary_op_impl_out that follows the same pattern
// for non-complex inputs, but returns a floating point tensor
// for complex inputs by default.
// Note: This is done by running the operation as usual and then copying the
// operation's result to the expected result type.
template <typename Stub>
static inline Tensor& unary_op_impl_with_complex_to_float_out(Tensor& result, const Tensor& self, Stub& stub, bool promotes_integer_to_float) {
    if (self.is_complex() && !result.is_complex()) {
      // Checks if the corresponding float type can be cast to the desired dtype
      const auto float_type = c10::toValueType(self.scalar_type());
      TORCH_CHECK(canCast(float_type, result.scalar_type()),
            "result type ", float_type, " can't be cast to the desired output type ",
            result.scalar_type());

      // Runs the function complex->complex, as TensorIterator expects
      Tensor complex_result = at::empty({0}, self.options());
      auto iter = TensorIterator::unary_op(complex_result, self);
      stub(iter.device_type(), iter);

      // Copies the complex result to the actual result and returns it
      at::native::resize_output(result, complex_result.sizes());
      result.copy_(at::real(complex_result));
      return result;
    }

    if (promotes_integer_to_float) {
      return unary_op_impl_float_out(result, self, stub);
    }

    return unary_op_impl_out(result, self, stub);
}

// out_impl passed into unary_op_impl and unary_op_impl_  must go through at:: device dispatch
// otherwise it won't dispatch to out-of-source devices like XLA.
// For example it must be at::bitwise_not_out instead of bitwise_not_out(which is at::native!).
template <typename OutImpl>
static inline Tensor unary_op_impl(const Tensor& self, OutImpl& out_impl) {
  Tensor result = at::empty({0}, self.options());
  return out_impl(result, self);
}

// An alternate version of unary_op_impl that follows the same pattern
// for non-complex inputs, but returns a floating point tensor
// for complex inputs by default.
template <typename OutImpl>
static inline Tensor unary_op_impl_with_complex_to_float(const Tensor& self, OutImpl& out_impl) {
  if (self.is_complex()) {
    const auto float_type = c10::toValueType(self.scalar_type());
    Tensor result = at::empty({0}, self.options().dtype(float_type));
    return out_impl(result, self);
  }

  Tensor result = at::empty({0}, self.options());
  return out_impl(result, self);
}

template <typename OutImpl>
static inline Tensor& unary_op_impl_(Tensor& self, OutImpl& out_impl) {
  return out_impl(self, self);
}

// arccos, alias for acos
Tensor& arccos_out(const Tensor& self, Tensor& result) { return at::acos_out(result, self); }
Tensor arccos(const Tensor& self) { return self.acos(); }
Tensor& arccos_(Tensor& self) { return self.acos_(); }

Tensor& rad2deg_out(const Tensor& self, Tensor& result) {
  TORCH_CHECK(!self.is_complex(), "rad2deg is not supported for complex tensors.");
  constexpr double M_180_PI = 57.295779513082320876798154814105170332405472466564;
  return at::mul_out(result, self, wrapped_scalar_tensor(Scalar(M_180_PI)));
}
Tensor rad2deg(const Tensor& self) {
  // Note: int-> float promotion handled differently from other Unary ops,
  // as it does not use the usual TensorIterator + Kernel Dispatch pattern.
  auto options = self.options();
  if (c10::isIntegralType(self.scalar_type(), /*includeBool=*/true)) {
    options = options.dtype(c10::get_default_dtype());
  }
  auto result = at::empty_like(self, options);
  at::rad2deg_out(result, self);
  return result;
}
Tensor& rad2deg_(Tensor& self) { return unary_op_impl_(self, at::rad2deg_out); }

Tensor& deg2rad_out(const Tensor& self, Tensor& result) {
  TORCH_CHECK(!self.is_complex(), "deg2rad is not supported for complex tensors.");
  constexpr double M_PI_180 = 0.017453292519943295769236907684886127134428718885417;
  return at::mul_out(result, self, wrapped_scalar_tensor(Scalar(M_PI_180)));
}
Tensor deg2rad(const Tensor& self) {
  // Note: int-> float promotion handled differently from other Unary ops,
  // as it does not use the usual TensorIterator + Kernel Dispatch pattern.
  auto options = self.options();
  if (c10::isIntegralType(self.scalar_type(), /*includeBool=*/true)) {
    options = options.dtype(c10::get_default_dtype());
  }
  auto result = at::empty_like(self, options);
  at::deg2rad_out(result, self);
  return result;
}
Tensor& deg2rad_(Tensor& self) { return unary_op_impl_(self, at::deg2rad_out); }

// arcsin, alias of asin
Tensor& arcsin_out(const Tensor& self, Tensor& result) { return at::asin_out(result, self); }
Tensor arcsin(const Tensor& self) { return self.asin(); }
Tensor& arcsin_(Tensor& self) { return self.asin_(); }

// arctan, alias of atan
Tensor& arctan_out(const Tensor& self, Tensor& result) { return at::atan_out(result, self); }
Tensor arctan(const Tensor& self) { return self.atan(); }
Tensor& arctan_(Tensor& self) { return self.atan_(); }

// Note [Complex abs and angle]
// Complex inputs to abs and angle return float results by default.
// abs and angle, in both NumPy and C++, returns a float result when given a
// complex input. This makes sense mathematically since the absolute value
// and angle of a complex number has no imaginary part.
Tensor& abs_out(const Tensor& self, Tensor& result) {
  return unary_op_impl_with_complex_to_float_out(result, self, abs_stub, /*promotes_integer_to_float=*/false);
}
Tensor abs(const Tensor& self) {
  return unary_op_impl_with_complex_to_float(self, at::abs_out);
}
Tensor& abs_(Tensor& self) {
  TORCH_CHECK(!self.is_complex(), "In-place abs is not supported for complex tensors.");
  return unary_op_impl_(self, at::abs_out);
}

// Absolute, alias for abs
Tensor& absolute_out(const Tensor& self, Tensor& result) {
  return at::abs_out(result, self);
}
Tensor absolute(const Tensor& self) {
  return self.abs();
}
Tensor& absolute_(Tensor& self) {
  return self.abs_();
}

Tensor& angle_out(const Tensor& self, Tensor& result) {
  return unary_op_impl_with_complex_to_float_out(result, self, angle_stub, /*promotes_integer_to_float=*/true);
}
Tensor angle(const Tensor& self) {
  if (self.is_complex()) {
    const auto float_type = c10::toValueType(self.scalar_type());
    Tensor result = at::empty({0}, self.options().dtype(float_type));
    return at::angle_out(result, self);
  }

  return unary_op_impl_float(self, angle_stub);
}

Tensor real(const Tensor& self) {
  if (self.is_complex()) {
    // real is never affected by conjugate bit, safe to use physical version
    auto real_tensor = at::view_as_real_physical(self);
    return at::select(real_tensor, real_tensor.dim() - 1, 0);
  } else {
    TORCH_CHECK(false, "real is not implemented for tensors with non-complex dtypes.");
  }
}

Tensor neg_view(const Tensor& self) {
  Tensor self_;
  auto impl = c10::make_intrusive<TensorImpl>(
    Storage(self.storage()), self.key_set(), self.dtype());
  impl->set_storage_offset(self.storage_offset());
  impl->set_sizes_and_strides(self.sizes(), self.strides());
  impl->set_neg(!self.is_neg());
  self_ = Tensor(std::move(impl));
  namedinference::propagate_names(self_, self);
  return self_;
}

Tensor imag(const Tensor& self) {
  if (self.is_complex()) {
    auto real_tensor = at::view_as_real_physical(self);
    auto true_real_tensor = self.is_conj() ? at::neg_view(real_tensor) : real_tensor;
    return at::select(true_real_tensor, real_tensor.dim() - 1, 1);
  } else {
    TORCH_CHECK(false, "imag is not implemented for tensors with non-complex dtypes.");
  }
}

Tensor& conj_physical_out(const Tensor& self, Tensor& result) {
  return unary_op_impl_out(result, self, conj_physical_stub);
}

Tensor _conj_physical(const Tensor& self) {
  if (self.is_conj()) {
    return self.conj().clone();
  }
  return unary_op_impl(self, at::conj_physical_out);
}

Tensor conj_physical(const Tensor& self) {
  if (!self.is_complex()) return self;
  return at::_conj_physical(self);
}

Tensor& conj_physical_(Tensor& self) {
  if (!self.is_complex()) return self;
  return unary_op_impl_out(self, self, conj_physical_stub);
}

<<<<<<< HEAD
// No op if the neg bit is not set
// else returns a new negated tensor with neg bit set to 0
Tensor resolve_neg(const Tensor& self) {
  if (!self.is_neg()) { return self; }
  auto result = at::empty_like(self, self.options());
  // negation is handled in `copy_()`
  return result.copy_(self);
}
}

Tensor resolve_conj(const Tensor& self) {
  if (!self.is_conj()) { return self; }
=======
Tensor _resolve_conj(const Tensor& self) {
>>>>>>> 55f47e0a
  auto result = at::empty_like(self, self.options());
  // conjugation is handled in `copy_()`
  return result.copy_(self);
}

Tensor resolve_conj(const Tensor& self) {
  if (!self.is_conj()) { return self; }
  return at::_resolve_conj(self);
}

Tensor& resolve_conj_(Tensor& self) {
  if (!self.is_conj()) { return self; }
  self.set_conj(false);
  return self.conj_physical_();
}

Tensor _conj(const Tensor& self) {
  Tensor self_;
  auto impl = c10::make_intrusive<TensorImpl>(
    Storage(self.storage()), self.key_set(), self.dtype());
  impl->set_storage_offset(self.storage_offset());
  impl->set_sizes_and_strides(self.sizes(), self.strides());
  impl->set_conj(!self.is_conj());
  self_ = Tensor(std::move(impl));
  namedinference::propagate_names(self_, self);
  return self_;
}

Tensor conj(const Tensor& self) {
  // This might look like an infinite recursion but it's not.
  // This actually calls into `conj()` defined in the Tensor class.
  return self.conj();
}

Tensor& ceil_out(const Tensor& self, Tensor& result) {
  // Note: this is consistent with NumPy
  TORCH_CHECK(!self.is_complex(),
    "ceil is not supported for complex inputs");

  return unary_op_impl_out(result, self, ceil_stub);
}
Tensor ceil(const Tensor& self) { return unary_op_impl(self, at::ceil_out); }
Tensor& ceil_(Tensor& self) { return unary_op_impl_(self, at::ceil_out); }

// special_exp2, alias for exp2
Tensor& special_exp2_out(const Tensor& self, Tensor& result) { return at::exp2_out(result, self); }
Tensor special_exp2(const Tensor& self) { return self.exp2(); }

// special_expm1, alias for expm1
Tensor& special_expm1_out(const Tensor& self, Tensor& result) { return at::expm1_out(result, self); }
Tensor special_expm1(const Tensor& self) { return self.expm1(); }

// special_erf, alias for erf
Tensor& special_erf_out(const Tensor& self, Tensor& result) { return at::erf_out(result, self); }
Tensor special_erf(const Tensor& self) { return self.erf(); }

// special_erfc, alias for erfc
Tensor& special_erfc_out(const Tensor& self, Tensor& result) { return at::erfc_out(result, self); }
Tensor special_erfc(const Tensor& self) { return self.erfc(); }

// special_erfinv, alias for erfinv
Tensor& special_erfinv_out(const Tensor& self, Tensor& result) { return at::erfinv_out(result, self); }
Tensor special_erfinv(const Tensor& self) { return self.erfinv(); }

Tensor& floor_out(const Tensor& self, Tensor& result) {
  // Note: this is consistent with NumPy
  TORCH_CHECK(!self.is_complex(),
    "floor is not supported for complex inputs");

  return unary_op_impl_out(result, self, floor_stub);
}
Tensor floor(const Tensor& self) { return unary_op_impl(self, at::floor_out); }
Tensor& floor_(Tensor& self) { return unary_op_impl_(self, at::floor_out); }

Tensor& sign_out(const Tensor& self, Tensor& result) {
  TORCH_CHECK(!self.is_complex(),
              "Unlike NumPy, torch.sign is not intended to support complex numbers. Please use torch.sgn instead.");
  return unary_op_impl_out(result, self, sign_stub);
}
Tensor sign(const Tensor& self) { return unary_op_impl(self, at::sign_out); }
Tensor& sign_(Tensor& self) { return unary_op_impl_(self, at::sign_out); }

Tensor& sgn_out(const Tensor& self, Tensor& result) {
  if (self.is_complex()) {
    return unary_op_impl_out(result, self, sgn_stub);
  } else {
    return unary_op_impl_out(result, self, sign_stub);
  }
}

Tensor sgn(const Tensor& self) { return unary_op_impl(self, at::sgn_out); }
Tensor& sgn_(Tensor& self) { return unary_op_impl_(self, at::sgn_out); }

// arccosh, alias for acosh
Tensor& arccosh_out(const Tensor& self, Tensor& result) { return at::acosh_out(result, self); }
Tensor arccosh(const Tensor& self) { return at::acosh(self); }
Tensor& arccosh_(Tensor& self) { return at::acosh_(self); }

// arcsinh, alias for asinh
Tensor& arcsinh_out(const Tensor& self, Tensor& result) { return at::asinh_out(result, self); }
Tensor arcsinh(const Tensor& self) { return self.asinh(); }
Tensor& arcsinh_(Tensor& self) { return self.asinh_(); }

// arctanh, alias for atanh
Tensor& arctanh_out(const Tensor& self, Tensor& result) { return at::atanh_out(result, self); }
Tensor arctanh(const Tensor& self) { return self.atanh(); }
Tensor& arctanh_(Tensor& self) { return self.atanh_(); }

Tensor& square_out(const Tensor& self, Tensor& result) { return at::pow_out(result, self, 2); }
Tensor square(const Tensor& self) { return at::pow(self, 2); }
Tensor& square_(Tensor& self) { return self.pow_(2); }

Tensor& logit_out(const Tensor& self,
    c10::optional<double> eps,
    Tensor& result) {
  return unary_op_impl_float_out(
      result, self, logit_stub, Scalar(eps ? eps.value() : -1.0));
}
Tensor logit(const Tensor& self, c10::optional<double> eps) {
  return unary_op_impl_float(
      self, logit_stub, Scalar(eps ? eps.value() : -1.0));
}
Tensor& logit_(Tensor& self, c10::optional<double> eps) {
  return at::logit_out(self, self, eps);
}

Tensor& special_logit_out(const Tensor& self, c10::optional<double> eps, Tensor& result) {
  return at::logit_out(result, self, eps);
}
Tensor special_logit(const Tensor& self, c10::optional<double> eps) {
  return self.logit(eps);
}

// special_expit, alias for sigmoid
Tensor& special_expit_out(const Tensor& self, Tensor& result) {
  return at::sigmoid_out(result, self);
}
Tensor special_expit(const Tensor& self) {
  return self.sigmoid();
}

Tensor& nan_to_num_out(const Tensor& self,
    c10::optional<double> nan,
    c10::optional<double> pos_inf,
    c10::optional<double> neg_inf,
    Tensor& result) {
  TORCH_CHECK(
      self.scalar_type() == result.scalar_type(),
      "nan_to_num: dtype of out: ",
      result.scalar_type(),
      " should be same as input: ",
      self.scalar_type());

  if (c10::isIntegralType(self.scalar_type(), /*includeBool=*/true)) {
    at::native::resize_output(result, self.sizes());
    result.copy_(self);
    return result;
  }

  auto iter = TensorIterator::unary_op(result, self);
  nan_to_num_stub(iter.device_type(), iter, nan, pos_inf, neg_inf);
  return result;
}

Tensor nan_to_num(
    const Tensor& self,
    c10::optional<double> nan,
    c10::optional<double> pos_inf,
    c10::optional<double> neg_inf) {
  auto result = at::empty_like(self);
  return at::nan_to_num_out(result, self, nan, pos_inf, neg_inf);
}

Tensor& nan_to_num_(
    Tensor& self,
    c10::optional<double> nan,
    c10::optional<double> pos_inf,
    c10::optional<double> neg_inf) {
  return at::nan_to_num_out(self, self, nan, pos_inf, neg_inf);
}

Tensor& trunc_out(const Tensor& self, Tensor& result) {
  // Note: this is consistent with NumPy
  TORCH_CHECK(!self.is_complex(),
    "trunc is not supported for complex inputs");

  return unary_op_impl_out(result, self, trunc_stub);
}
Tensor trunc(const Tensor& self) { return unary_op_impl(self, at::trunc_out); }
Tensor& trunc_(Tensor& self) { return unary_op_impl_(self, at::trunc_out); }

// Alias for trunc
Tensor& fix_out(const Tensor& self, Tensor& result) { return at::trunc_out(result, self); }
Tensor fix(const Tensor& self) { return self.trunc(); }
Tensor& fix_(Tensor& self) { return self.trunc_(); }

Tensor positive(const Tensor& self) {
  TORCH_CHECK(self.scalar_type() != kBool, "The `+` operator, on a bool tensor is not supported.");
  return self;
}

Tensor& neg_out(const Tensor& self, Tensor& result) {
  TORCH_CHECK(self.scalar_type() != kBool,
              "Negation, the `-` operator, on a bool tensor is not supported. "
              "If you are trying to invert a mask, use the `~` or `logical_not()` operator instead.");
  return unary_op_impl_out(result, self, neg_stub);
}
Tensor neg(const Tensor& self) { return unary_op_impl(self, at::neg_out); }
Tensor& neg_(Tensor& self) { return unary_op_impl_(self, at::neg_out); }

// No op if the neg bit is not set
Tensor& resolve_neg_(Tensor& self) {
  if (!self.is_neg()) { return self; }
  self.set_neg(false);
  return unary_op_impl_(self, at::neg_out);
}

Tensor& negative_out(const Tensor& self, Tensor& result) { return at::neg_out(result, self); }
Tensor negative(const Tensor& self) { return self.neg(); }
Tensor& negative_(Tensor& self) { return self.neg_(); }

Tensor logical_not(const Tensor& self) {
  Tensor result = at::empty({0}, self.options().dtype(kBool));
  return at::logical_not_out(result, self);
}

Tensor& logical_not_(Tensor& self) {
  return at::logical_not_out(self, self);
}

Tensor& logical_not_out(const Tensor& self, Tensor& result) {
  TensorIterator iter = TensorIteratorConfig()
    .check_all_same_dtype(false)
    .add_output(result)
    .add_input(self)
    .build();
  logical_not_stub(iter.device_type(), iter);
  return result;
}

Tensor& signbit_out(const Tensor& self, Tensor& result) {
  TORCH_CHECK(!self.is_complex(), "signbit is not implemented for complex tensors.");
  TORCH_CHECK(result.scalar_type() == at::kBool, "signbit does not support non-boolean outputs.");
  at::native::resize_output(result, self.sizes());

  if (self.dtype() == at::kBool) {
    return result.fill_(false);
  } else {
    TensorIterator iter = TensorIteratorConfig()
      .check_all_same_dtype(false)
      .add_output(result)
      .add_input(self)
      .build();
    signbit_stub(iter.device_type(), iter);
  }
  return result;
}

Tensor signbit(const Tensor& self) {
  Tensor result = at::empty({0}, self.options().dtype(kBool));
  return at::signbit_out(result, self);
}

Tensor& clamp_out(const Tensor& self, const optional<Scalar>& min, const optional<Scalar>& max, Tensor& result) {
  if (min && max) {
    TORCH_CHECK(self.layout() == Layout::Strided,
                "clamp only supports strided layout, got: ", self.layout());
    auto iter = TensorIterator::unary_op(result, self);
    clamp_stub(iter.device_type(), iter, *min, *max);
  } else if (max) {
    at::clamp_max_out(result, self, *max);
  } else if (min) {
    at::clamp_min_out(result, self, *min);
  } else {
    TORCH_CHECK(false, "At least one of 'min' or 'max' must not be None");
  }
  return result;
}

Tensor clamp(const Tensor& self, const optional<Scalar>& min, const optional<Scalar>& max) {
  Tensor result = at::empty({0}, self.options());
  return at::clamp_out(result, self, min, max);
}

Tensor& clamp_(Tensor& self, const optional<Scalar>& min, const optional<Scalar>& max) {
  return at::clamp_out(self, self, min, max);
}

Tensor& clamp_max_out(const Tensor& self, const Scalar& max, Tensor& result) {
  TORCH_CHECK(self.layout() == Layout::Strided,
              "clamp_max only supports strided layout, got: ", self.layout());
  auto iter = TensorIterator::unary_op(result, self);
  clamp_max_stub(iter.device_type(), iter, max);
  return result;
}

Tensor clamp_max(const Tensor& self, const Scalar& max) {
  Tensor result = at::empty({0}, self.options());
  return at::clamp_max_out(result, self, max);
}

Tensor& clamp_max_(Tensor& self, const Scalar& max) {
  return at::clamp_max_out(self, self, max);
}

Tensor& clamp_min_out(const Tensor& self, const Scalar& min, Tensor& result) {
  TORCH_CHECK(self.layout() == Layout::Strided,
              "clamp_min only supports strided layout, got: ", self.layout());
  auto iter = TensorIterator::unary_op(result, self);
  clamp_min_stub(iter.device_type(), iter, min);
  return result;
}

Tensor clamp_min(const Tensor& self, const Scalar& min) {
  Tensor result = at::empty({0}, self.options());
  return at::clamp_min_out(result, self, min);
}

Tensor& clamp_min_(Tensor& self, const Scalar& min) {
  return at::clamp_min_out(self, self, min);
}

// Implements the "clip" alias for clamp
Tensor& clip_out(const Tensor& self, const optional<Scalar>& min, const optional<Scalar>& max, Tensor& result) {
  return at::clamp_out(result, self, min, max);
}

Tensor clip(const Tensor& self, const optional<Scalar>& min, const optional<Scalar>& max) {
  return at::clamp(self, min, max);
}

Tensor& clip_(Tensor& self, const optional<Scalar>& min, const optional<Scalar>& max) {
  return at::clamp_(self, min, max);
}

Tensor polygamma(int64_t n, const Tensor& self) {
  Tensor result = at::empty({0}, self.options());
  at::polygamma_out(result, n, self);
  return result;
}
Tensor& polygamma_(Tensor& self, int64_t n) {
  return at::polygamma_out(self, n, self);
}
Tensor& polygamma_out(int64_t n, const Tensor& self, Tensor& result) {
  TORCH_CHECK(n >= 0, "polygamma(n, x) does not support negative n.");
  auto iter = TensorIterator::unary_op(result, self);
  polygamma_stub(iter.device_type(), iter, n);
  return result;
}

namespace {
constexpr double HALF = 0.5;
constexpr double QUARTER = 0.25;
}

static inline void mvlgamma_check(const Tensor& self, int64_t p) {
  TORCH_CHECK(at::isFloatingType(self.scalar_type()),
              "mvlgamma is not implemented for ", self.scalar_type());
  TORCH_CHECK((self > HALF * (p - 1)).all().item<bool>(),
              "All elements must be greater than (p-1)/2");
  TORCH_CHECK(p >= 1, "p has to be greater than or equal to 1");
}

Tensor mvlgamma(const Tensor& self, int64_t p) {
  mvlgamma_check(self, p);
  Tensor args = native::arange(
      -p * HALF + HALF,
      HALF,
      HALF,
      optTypeMetaToScalarType(self.options().dtype_opt()),
      self.options().layout_opt(),
      self.options().device_opt(),
      self.options().pinned_memory_opt());
  args = args.add(self.unsqueeze(-1));
  const auto p2_sub_p = static_cast<double>(p * (p - 1));
  return args.lgamma_().sum(-1).add_(p2_sub_p * std::log(c10::pi<double>) * QUARTER);
}

Tensor& mvlgamma_(Tensor& self, int64_t p) {
  mvlgamma_check(self, p);
  Tensor args = native::arange(
      -p *HALF  + HALF,
      HALF,
      HALF,
      optTypeMetaToScalarType(self.options().dtype_opt()),
      self.options().layout_opt(),
      self.options().device_opt(),
      self.options().pinned_memory_opt());
  args = args.add(self.unsqueeze(-1));
  const auto p2_sub_p = static_cast<double>(p * (p - 1));
  return self.copy_(args.lgamma_().sum(-1).add_(p2_sub_p * std::log(c10::pi<double>) * QUARTER));
}

std::tuple<Tensor, Tensor> frexp(const Tensor& self) {
  Tensor mantissa = at::empty_like(self);
  Tensor exponent = at::empty_like(self, self.options().dtype(at::kInt));

  at::frexp_out(mantissa, exponent, self);
  return std::tuple<Tensor, Tensor>(mantissa, exponent);
}

std::tuple<Tensor&, Tensor&> frexp_out(const Tensor& self,
                                       Tensor& mantissa, Tensor& exponent) {
  // torch.frexp is implemented for floating-point dtypes for now,
  // should add support for integral dtypes in the future.
  TORCH_CHECK(at::isFloatingType(self.scalar_type()),
              "torch.frexp() only supports floating-point dtypes");

  TORCH_CHECK(mantissa.dtype() == self.dtype(),
              "torch.frexp() expects mantissa to have dtype ", self.dtype(),
              " but got ", mantissa.dtype());
  TORCH_CHECK(exponent.dtype() == at::kInt,
              "torch.frexp() expects exponent to have int dtype "
              "but got ", exponent.dtype());

  auto iter = TensorIteratorConfig()
    .add_output(mantissa)
    .add_output(exponent)
    .add_input(self)
    .check_all_same_dtype(false)
    .set_check_mem_overlap(true)
    .build();
  frexp_stub(iter.device_type(), iter);

  return std::tuple<Tensor&, Tensor&>(mantissa, exponent);
}

// alias for lgamma, implements special.gammanln equivalent to
// scipy.special.gammaln
Tensor special_gammaln(const Tensor& self) { return self.lgamma(); }
Tensor& special_gammaln_out(const Tensor& self, Tensor& result) { return at::lgamma_out(result, self); }

DEFINE_DISPATCH(abs_stub); // NOLINT(cppcoreguidelines-avoid-non-const-global-variables)
DEFINE_DISPATCH(angle_stub); // NOLINT(cppcoreguidelines-avoid-non-const-global-variables)
DEFINE_DISPATCH(real_stub); // NOLINT(cppcoreguidelines-avoid-non-const-global-variables)
DEFINE_DISPATCH(imag_stub); // NOLINT(cppcoreguidelines-avoid-non-const-global-variables)
DEFINE_DISPATCH(conj_physical_stub); // NOLINT(cppcoreguidelines-avoid-non-const-global-variables)
DEFINE_DISPATCH(acos_stub); // NOLINT(cppcoreguidelines-avoid-non-const-global-variables)
DEFINE_DISPATCH(acosh_stub); // NOLINT(cppcoreguidelines-avoid-non-const-global-variables)
DEFINE_DISPATCH(asinh_stub); // NOLINT(cppcoreguidelines-avoid-non-const-global-variables)
DEFINE_DISPATCH(atanh_stub); // NOLINT(cppcoreguidelines-avoid-non-const-global-variables)
DEFINE_DISPATCH(asin_stub); // NOLINT(cppcoreguidelines-avoid-non-const-global-variables)
DEFINE_DISPATCH(atan_stub); // NOLINT(cppcoreguidelines-avoid-non-const-global-variables)
DEFINE_DISPATCH(bitwise_not_stub); // NOLINT(cppcoreguidelines-avoid-non-const-global-variables)
DEFINE_DISPATCH(ceil_stub); // NOLINT(cppcoreguidelines-avoid-non-const-global-variables)
DEFINE_DISPATCH(clamp_stub); // NOLINT(cppcoreguidelines-avoid-non-const-global-variables)
DEFINE_DISPATCH(clamp_max_stub); // NOLINT(cppcoreguidelines-avoid-non-const-global-variables)
DEFINE_DISPATCH(clamp_min_stub); // NOLINT(cppcoreguidelines-avoid-non-const-global-variables)
DEFINE_DISPATCH(cos_stub); // NOLINT(cppcoreguidelines-avoid-non-const-global-variables)
DEFINE_DISPATCH(cosh_stub); // NOLINT(cppcoreguidelines-avoid-non-const-global-variables)
DEFINE_DISPATCH(digamma_stub); // NOLINT(cppcoreguidelines-avoid-non-const-global-variables)
DEFINE_DISPATCH(special_entr_stub); // NOLINT(cppcoreguidelines-avoid-non-const-global-variables)
DEFINE_DISPATCH(erf_stub); // NOLINT(cppcoreguidelines-avoid-non-const-global-variables)
DEFINE_DISPATCH(erfc_stub); // NOLINT(cppcoreguidelines-avoid-non-const-global-variables)
DEFINE_DISPATCH(erfinv_stub); // NOLINT(cppcoreguidelines-avoid-non-const-global-variables)
DEFINE_DISPATCH(exp_stub); // NOLINT(cppcoreguidelines-avoid-non-const-global-variables)
DEFINE_DISPATCH(exp2_stub); // NOLINT(cppcoreguidelines-avoid-non-const-global-variables)
DEFINE_DISPATCH(expm1_stub); // NOLINT(cppcoreguidelines-avoid-non-const-global-variables)
DEFINE_DISPATCH(floor_stub); // NOLINT(cppcoreguidelines-avoid-non-const-global-variables)
DEFINE_DISPATCH(frac_stub); // NOLINT(cppcoreguidelines-avoid-non-const-global-variables)
DEFINE_DISPATCH(frexp_stub); // NOLINT(cppcoreguidelines-avoid-non-const-global-variables)
DEFINE_DISPATCH(i0_stub); // NOLINT(cppcoreguidelines-avoid-non-const-global-variables)
DEFINE_DISPATCH(special_i0e_stub); // NOLINT(cppcoreguidelines-avoid-non-const-global-variables)
DEFINE_DISPATCH(log_stub); // NOLINT(cppcoreguidelines-avoid-non-const-global-variables)
DEFINE_DISPATCH(log10_stub); // NOLINT(cppcoreguidelines-avoid-non-const-global-variables)
DEFINE_DISPATCH(log1p_stub); // NOLINT(cppcoreguidelines-avoid-non-const-global-variables)
DEFINE_DISPATCH(log2_stub); // NOLINT(cppcoreguidelines-avoid-non-const-global-variables)
DEFINE_DISPATCH(logical_not_stub); // NOLINT(cppcoreguidelines-avoid-non-const-global-variables)
DEFINE_DISPATCH(neg_stub); // NOLINT(cppcoreguidelines-avoid-non-const-global-variables)
DEFINE_DISPATCH(nan_to_num_stub); // NOLINT(cppcoreguidelines-avoid-non-const-global-variables)
DEFINE_DISPATCH(polygamma_stub); // NOLINT(cppcoreguidelines-avoid-non-const-global-variables)
DEFINE_DISPATCH(reciprocal_stub); // NOLINT(cppcoreguidelines-avoid-non-const-global-variables)
DEFINE_DISPATCH(round_stub); // NOLINT(cppcoreguidelines-avoid-non-const-global-variables)
DEFINE_DISPATCH(rsqrt_stub); // NOLINT(cppcoreguidelines-avoid-non-const-global-variables)
DEFINE_DISPATCH(sigmoid_stub); // NOLINT(cppcoreguidelines-avoid-non-const-global-variables)
DEFINE_DISPATCH(logit_stub); // NOLINT(cppcoreguidelines-avoid-non-const-global-variables)
DEFINE_DISPATCH(sign_stub); // NOLINT(cppcoreguidelines-avoid-non-const-global-variables)
DEFINE_DISPATCH(signbit_stub); // NOLINT(cppcoreguidelines-avoid-non-const-global-variables)
DEFINE_DISPATCH(sgn_stub); // NOLINT(cppcoreguidelines-avoid-non-const-global-variables)
DEFINE_DISPATCH(sin_stub); // NOLINT(cppcoreguidelines-avoid-non-const-global-variables)
DEFINE_DISPATCH(sinc_stub); // NOLINT(cppcoreguidelines-avoid-non-const-global-variables)
DEFINE_DISPATCH(sinh_stub); // NOLINT(cppcoreguidelines-avoid-non-const-global-variables)
DEFINE_DISPATCH(sqrt_stub); // NOLINT(cppcoreguidelines-avoid-non-const-global-variables)
DEFINE_DISPATCH(tan_stub); // NOLINT(cppcoreguidelines-avoid-non-const-global-variables)
DEFINE_DISPATCH(tanh_stub); // NOLINT(cppcoreguidelines-avoid-non-const-global-variables)
DEFINE_DISPATCH(trigamma_stub); // NOLINT(cppcoreguidelines-avoid-non-const-global-variables)
DEFINE_DISPATCH(trunc_stub); // NOLINT(cppcoreguidelines-avoid-non-const-global-variables)
DEFINE_DISPATCH(lgamma_stub); // NOLINT(cppcoreguidelines-avoid-non-const-global-variables)

} // namespace native
} // namespace at<|MERGE_RESOLUTION|>--- conflicted
+++ resolved
@@ -354,25 +354,23 @@
   return unary_op_impl_out(self, self, conj_physical_stub);
 }
 
-<<<<<<< HEAD
+Tensor _resolve_conj_neg(const Tensor& self) {
+  auto result = at::empty_like(self, self.options());
+  // conjugation and negation are handled in `copy_()`
+  return result.copy_(self);
+}
+
 // No op if the neg bit is not set
 // else returns a new negated tensor with neg bit set to 0
 Tensor resolve_neg(const Tensor& self) {
   if (!self.is_neg()) { return self; }
-  auto result = at::empty_like(self, self.options());
-  // negation is handled in `copy_()`
-  return result.copy_(self);
-}
-}
-
-Tensor resolve_conj(const Tensor& self) {
-  if (!self.is_conj()) { return self; }
-=======
-Tensor _resolve_conj(const Tensor& self) {
->>>>>>> 55f47e0a
-  auto result = at::empty_like(self, self.options());
-  // conjugation is handled in `copy_()`
-  return result.copy_(self);
+  return at::_resolve_conj(self);
+}
+
+Tensor resolve_neg_(const Tensor& self) {
+  if (!self.is_neg()) { return self; }
+  self.set_neg(false);
+  return self.neg_();
 }
 
 Tensor resolve_conj(const Tensor& self) {
