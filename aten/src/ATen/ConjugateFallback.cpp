<<<<<<< HEAD
#include <ATen/ATen.h>
#include <ATen/core/dispatch/Dispatcher.h>
#include <ATen/core/op_registration/op_registration.h>
#include <ATen/native/UnaryOps.h>
#include <ATen/NativeFunctions.h>
#include <c10/util/irange.h>
#include <torch/library.h>

namespace at {

void conjugateFallback(const c10::OperatorHandle& op, DispatchKeySet dispatch_keys, torch::jit::Stack* stack) {
  // Situations to handle:
  //  1. Out-of-place operation.  Easy: materialize all inputs and
  //     call it a day.
  //  2. Inplace operation.  Desugar x.add_(2) into x.conj_().add_(2).conj_().
  //     Materialize other inputs as in (1).
  //  3. out= operation.  Desugar add(x, 2, out=y) into y.copy_(add(x, 2))
  //  Materialize other inputs as in (1).
  //
  //  It is important to be able to tell if we READ from an argument and if we
  //  WRITE from an argument.  Conservative approach is to assume that we always
  //  READ from an argument, but in out-of-place operations you can skip
  //  conjugating inputs on entry that never get used.  In current schema we
  //  can't easily tell if inplace situation has happened, so don't do it.

  const auto& arguments = op.schema().arguments();
  const auto num_arguments = arguments.size();
  const auto stack_start = stack->size() - num_arguments;

  c10::optional<bool> is_write;
  for (const auto i : c10::irange(num_arguments)) {
    const auto& alias_info = arguments[i].alias_info();
    // Three possible states:
    // 1. alias_info has no value --> out-of-place operation
    // 2. alias_info does have a value, alias_info->is_write=True --> in-place or out= operation
    // 3. alias_info does have a value, alias_info->is_write=False --> view operation
    if (alias_info.has_value()) {
      if (is_write.has_value()) {
        TORCH_CHECK(*is_write == alias_info->isWrite(),
          "Unsupported operator for conjugate fallback: ", op.schema().name(),
          "Conjugate fallback doesn't work for operators with a mix "
          "mutable and non-mutable inputs that alias with outputs, "
           "this must be implemented manually.  "
          "If you got this error on a core op, please report a bug to PyTorch.");
      } else {
        is_write = alias_info->isWrite();
      }
    }
=======
#include <ATen/native/MathBitsFallback.h>

namespace at {

struct ConjFallback : MathOpFallback {
  ConjFallback() : MathOpFallback(DispatchKey::Conjugate, "conjugate") {}
  bool is_bit_set(const Tensor& tensor) override {
    return tensor.is_conj();
>>>>>>> 6cf767c7
  }
  void _set_bit(const Tensor& tensor, bool value) override {
    return tensor._set_conj(value);
  }
<<<<<<< HEAD

  // Mutable inputs to be tracked separately
  std::vector<Tensor> mutable_inputs;

  for (const auto i : c10::irange(num_arguments)) {
    auto& ivalue = (*stack)[stack_start + i];
    if (!(ivalue.isTensor() || ivalue.isTensorList())) {
      continue;
    }
    const auto& argument = arguments[i];
    bool mut_arg = false;
    if (argument.alias_info()) {
      // View operations were already filtered above, so only in-place/out= operations should get here.
      TORCH_INTERNAL_ASSERT_DEBUG_ONLY(argument.alias_info()->isWrite());
      mut_arg = true;
    }
    if (ivalue.isTensor()) {
      auto* impl = ivalue.unsafeToTensorImpl();
      if (!impl->is_conj()) {
        continue;
      }

      auto tensor = std::move(ivalue).toTensor();
      TORCH_CHECK_NOT_IMPLEMENTED(!tensor.is_meta(), "Conjugate Fallback does not support meta tensors.");
      if (mut_arg) {
        // TODO: This is a waste if the argument is write only
        tensor._set_conj(false);
        at::conj_physical_(tensor);
        mutable_inputs.emplace_back(tensor);
      } else {
        tensor = at::resolve_conj(tensor);
      }
      (*stack)[stack_start + i] = std::move(tensor);
    } else if (ivalue.isTensorList()) {
      auto tensors = std::move(ivalue).toTensorList();
      if (mut_arg) {
        for(const auto j : c10::irange(tensors.size())) {
          Tensor t = tensors[j];
          t._set_conj(false);
          at::conj_physical_(t);
          mutable_inputs.emplace_back(t);
        }
      } else {
        for(const auto j : c10::irange(tensors.size())) {
          tensors[j] = at::resolve_conj(tensors[j]);
        }
      }
      (*stack)[stack_start + i] = std::move(tensors);
    }
=======
  Tensor resolve_bit(const Tensor& tensor) override {
    return at::resolve_conj(tensor);
>>>>>>> 6cf767c7
  }
  Tensor& math_op_(Tensor& tensor) override {
    return at::conj_physical_(tensor);
  }
};

void conjugateFallback(const c10::OperatorHandle& op, DispatchKeySet dispatch_keys, torch::jit::Stack* stack) {
  ConjFallback object;
  object.fallback_impl(op, dispatch_keys, stack);
}

TORCH_LIBRARY_IMPL(_, Conjugate, m) {
  m.fallback(torch::CppFunction::makeFromBoxedFunction<&conjugateFallback>());
}

TORCH_LIBRARY_IMPL(aten, Conjugate, m) {
  m.impl("requires_grad_", torch::CppFunction::makeFallthrough());
  m.impl("set_.source_Storage_storage_offset", torch::CppFunction::makeFallthrough());
  m.impl("set_.source_Tensor", torch::CppFunction::makeFallthrough());
  m.impl("set_", torch::CppFunction::makeFallthrough());
  m.impl("copy_", torch::CppFunction::makeFallthrough());
  m.impl("clone", torch::CppFunction::makeFallthrough());
  m.impl("conj", torch::CppFunction::makeFallthrough());
  m.impl("_conj", torch::CppFunction::makeFallthrough());
  m.impl("_conj_physical", torch::CppFunction::makeFallthrough());
  m.impl("conj_physical", torch::CppFunction::makeFallthrough());
  m.impl("conj_physical_", torch::CppFunction::makeFallthrough());
  m.impl("resolve_conj", torch::CppFunction::makeFallthrough());
  m.impl("empty_like", torch::CppFunction::makeFallthrough());
  m.impl("empty.memory_format", torch::CppFunction::makeFallthrough());
  m.impl("empty.out", torch::CppFunction::makeFallthrough());
  m.impl("empty_strided", torch::CppFunction::makeFallthrough());
  m.impl("full_like", torch::CppFunction::makeFallthrough());
  m.impl("stride.int", torch::CppFunction::makeFallthrough());
  m.impl("stride.Dimname", torch::CppFunction::makeFallthrough());
  m.impl("size.int", torch::CppFunction::makeFallthrough());
  m.impl("size.Dimname", torch::CppFunction::makeFallthrough());
  m.impl("is_complex", torch::CppFunction::makeFallthrough());
  m.impl("view_as_real", torch::CppFunction::makeFallthrough());
  m.impl("imag", torch::CppFunction::makeFallthrough());
  m.impl("real", torch::CppFunction::makeFallthrough());
  m.impl("view", torch::CppFunction::makeFallthrough());
  m.impl("_unsafe_view", torch::CppFunction::makeFallthrough());
  m.impl("reshape", torch::CppFunction::makeFallthrough());
}

} // namespace at<|MERGE_RESOLUTION|>--- conflicted
+++ resolved
@@ -1,53 +1,3 @@
-<<<<<<< HEAD
-#include <ATen/ATen.h>
-#include <ATen/core/dispatch/Dispatcher.h>
-#include <ATen/core/op_registration/op_registration.h>
-#include <ATen/native/UnaryOps.h>
-#include <ATen/NativeFunctions.h>
-#include <c10/util/irange.h>
-#include <torch/library.h>
-
-namespace at {
-
-void conjugateFallback(const c10::OperatorHandle& op, DispatchKeySet dispatch_keys, torch::jit::Stack* stack) {
-  // Situations to handle:
-  //  1. Out-of-place operation.  Easy: materialize all inputs and
-  //     call it a day.
-  //  2. Inplace operation.  Desugar x.add_(2) into x.conj_().add_(2).conj_().
-  //     Materialize other inputs as in (1).
-  //  3. out= operation.  Desugar add(x, 2, out=y) into y.copy_(add(x, 2))
-  //  Materialize other inputs as in (1).
-  //
-  //  It is important to be able to tell if we READ from an argument and if we
-  //  WRITE from an argument.  Conservative approach is to assume that we always
-  //  READ from an argument, but in out-of-place operations you can skip
-  //  conjugating inputs on entry that never get used.  In current schema we
-  //  can't easily tell if inplace situation has happened, so don't do it.
-
-  const auto& arguments = op.schema().arguments();
-  const auto num_arguments = arguments.size();
-  const auto stack_start = stack->size() - num_arguments;
-
-  c10::optional<bool> is_write;
-  for (const auto i : c10::irange(num_arguments)) {
-    const auto& alias_info = arguments[i].alias_info();
-    // Three possible states:
-    // 1. alias_info has no value --> out-of-place operation
-    // 2. alias_info does have a value, alias_info->is_write=True --> in-place or out= operation
-    // 3. alias_info does have a value, alias_info->is_write=False --> view operation
-    if (alias_info.has_value()) {
-      if (is_write.has_value()) {
-        TORCH_CHECK(*is_write == alias_info->isWrite(),
-          "Unsupported operator for conjugate fallback: ", op.schema().name(),
-          "Conjugate fallback doesn't work for operators with a mix "
-          "mutable and non-mutable inputs that alias with outputs, "
-           "this must be implemented manually.  "
-          "If you got this error on a core op, please report a bug to PyTorch.");
-      } else {
-        is_write = alias_info->isWrite();
-      }
-    }
-=======
 #include <ATen/native/MathBitsFallback.h>
 
 namespace at {
@@ -56,65 +6,12 @@
   ConjFallback() : MathOpFallback(DispatchKey::Conjugate, "conjugate") {}
   bool is_bit_set(const Tensor& tensor) override {
     return tensor.is_conj();
->>>>>>> 6cf767c7
   }
   void _set_bit(const Tensor& tensor, bool value) override {
     return tensor._set_conj(value);
   }
-<<<<<<< HEAD
-
-  // Mutable inputs to be tracked separately
-  std::vector<Tensor> mutable_inputs;
-
-  for (const auto i : c10::irange(num_arguments)) {
-    auto& ivalue = (*stack)[stack_start + i];
-    if (!(ivalue.isTensor() || ivalue.isTensorList())) {
-      continue;
-    }
-    const auto& argument = arguments[i];
-    bool mut_arg = false;
-    if (argument.alias_info()) {
-      // View operations were already filtered above, so only in-place/out= operations should get here.
-      TORCH_INTERNAL_ASSERT_DEBUG_ONLY(argument.alias_info()->isWrite());
-      mut_arg = true;
-    }
-    if (ivalue.isTensor()) {
-      auto* impl = ivalue.unsafeToTensorImpl();
-      if (!impl->is_conj()) {
-        continue;
-      }
-
-      auto tensor = std::move(ivalue).toTensor();
-      TORCH_CHECK_NOT_IMPLEMENTED(!tensor.is_meta(), "Conjugate Fallback does not support meta tensors.");
-      if (mut_arg) {
-        // TODO: This is a waste if the argument is write only
-        tensor._set_conj(false);
-        at::conj_physical_(tensor);
-        mutable_inputs.emplace_back(tensor);
-      } else {
-        tensor = at::resolve_conj(tensor);
-      }
-      (*stack)[stack_start + i] = std::move(tensor);
-    } else if (ivalue.isTensorList()) {
-      auto tensors = std::move(ivalue).toTensorList();
-      if (mut_arg) {
-        for(const auto j : c10::irange(tensors.size())) {
-          Tensor t = tensors[j];
-          t._set_conj(false);
-          at::conj_physical_(t);
-          mutable_inputs.emplace_back(t);
-        }
-      } else {
-        for(const auto j : c10::irange(tensors.size())) {
-          tensors[j] = at::resolve_conj(tensors[j]);
-        }
-      }
-      (*stack)[stack_start + i] = std::move(tensors);
-    }
-=======
   Tensor resolve_bit(const Tensor& tensor) override {
     return at::resolve_conj(tensor);
->>>>>>> 6cf767c7
   }
   Tensor& math_op_(Tensor& tensor) override {
     return at::conj_physical_(tensor);
