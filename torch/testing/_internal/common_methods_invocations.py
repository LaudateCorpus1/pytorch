--- conflicted
+++ resolved
@@ -2610,9 +2610,23 @@
 
 # TODO: clamp shares tensors among its sample inputs --- we should prohibit this!
 def sample_inputs_clamp(op_info, device, dtype, requires_grad, **kwargs):
+    x = make_tensor((S, M, S), device, dtype, low=None, high=None, requires_grad=requires_grad)
+    lb = make_tensor((S, M, S), device, dtype, low=None, high=None, requires_grad=requires_grad)
+    ub = make_tensor((S, M, S), device, dtype, low=None, high=None, requires_grad=requires_grad)
+
+    def detach(tensor):
+        return tensor.clone().detach_().requires_grad_(requires_grad)
+
+    return [
+        SampleInput(detach(x), args=(lb, ub)),
+        SampleInput(detach(x), args=(detach(lb[0]), detach(ub[0]))),
+        SampleInput(detach(x), args=(detach(lb[:, :1]),)),
+    ]
+
+def sample_inputs_clamp_scalar(op_info, device, dtype, requires_grad):
     tensors = (
-        make_tensor((2, 3, 2), device=device, dtype=dtype, low=None, high=None, requires_grad=requires_grad),
-        make_tensor((2, 0, 3), device=device, dtype=dtype, low=None, high=None, requires_grad=requires_grad),
+        make_tensor((2, 3, 2), device, dtype, low=None, high=None, requires_grad=requires_grad),
+        make_tensor((2, 0, 3), device, dtype, low=None, high=None, requires_grad=requires_grad),
     )
     if dtype is torch.uint8:
         min_max_vals = ((2, 5), (3, 7))
@@ -2624,7 +2638,7 @@
     output += [SampleInput(empty_tensor, args=(0.0, 1.0)), ]
     return output
 
-def sample_kwargs_clamp(device, dtype, input):
+def sample_kwargs_clamp_scalar(device, dtype, input):
     if dtype is torch.uint8:
         min_val, max_val = (random.randint(1, 3), random.randint(4, 8))
     elif dtype.is_floating_point:
@@ -2632,15 +2646,6 @@
     else:
         min_val, max_val = (random.randint(-8, 0), random.randint(1, 8))
     return {'min': min_val, 'max': max_val}, {'a_min': min_val, 'a_max': max_val}
-
-def sample_inputs_cross(op_info, device, dtype, requires_grad, **kwargs):
-    sample0 = SampleInput(make_tensor((S, 3), device=device, dtype=dtype, requires_grad=requires_grad),
-                          args=(make_tensor((S, 3), device=device, dtype=dtype, requires_grad=requires_grad),))
-    sample1 = SampleInput(make_tensor((S, 3, S), device=device, dtype=dtype, requires_grad=requires_grad),
-                          args=(make_tensor((S, 3, S), device=device, dtype=dtype, requires_grad=requires_grad),),
-                          kwargs={'dim': 1})
-
-    return (sample0, sample1)
 
 def sample_inputs_cumprod(op_info, device, dtype, requires_grad, **kwargs):
     def make_arg(shape):
@@ -3986,7 +3991,16 @@
                # see discussion https://github.com/pytorch/pytorch/pull/47761#issuecomment-747316775
                SkipInfo('TestGradients', 'test_fn_gradgrad', device_type='cuda'),)
            ),
+    # NOTE: clamp has seperate opinfos for scalar min/max (unary op) vs. tensors
+    OpInfo('clamp',
+           aliases=('clip',),
+           dtypes=all_types_and(torch.half, torch.bfloat16),
+           dtypesIfCPU=all_types_and(torch.bfloat16),
+           dtypesIfCUDA=all_types_and(torch.half, torch.bfloat16),
+           assert_autodiffed=True,
+           sample_inputs_func=sample_inputs_clamp),
     UnaryUfuncInfo('clamp',
+                   variant_test_name='scalar',
                    aliases=('clip', ),
                    decorators=(precisionOverride({torch.bfloat16: 7e-2, torch.float16: 1e-2}),),
                    ref=np.clip,
@@ -3998,8 +4012,8 @@
                        SkipInfo('TestUnaryUfuncs', 'test_reference_numerics_extremal',
                                 device_type='cpu', dtypes=[torch.bfloat16]),
                    ),
-                   sample_kwargs=sample_kwargs_clamp,
-                   sample_inputs_func=sample_inputs_clamp),
+                   sample_kwargs=sample_kwargs_clamp_scalar,
+                   sample_inputs_func=sample_inputs_clamp_scalar),
     UnaryUfuncInfo('positive',
                    ref=np.positive,
                    dtypes=all_types_and_complex_and(torch.half, torch.bfloat16),
@@ -4077,15 +4091,6 @@
                        SkipInfo('TestUnaryUfuncs', 'test_reference_numerics_hard', device_type='cpu',
                                 dtypes=[torch.cfloat, torch.cdouble], active_if=IS_MACOS),
                    )),
-    OpInfo('cross',
-           dtypesIfCPU=all_types_and_complex(),
-           dtypesIfCUDA=all_types_and(torch.half),
-           sample_inputs_func=sample_inputs_cross,
-           skips=(
-               # AssertionError: UserWarning not triggered :
-               # Resized a non-empty tensor but did not warn about it.
-               SkipInfo('TestCommon', 'test_out'),
-           )),
     OpInfo('cumsum',
            dtypesIfCPU=all_types_and_complex_and(torch.bool),
            dtypesIfCUDA=all_types_and_complex_and(torch.bool, torch.half),
@@ -5433,15 +5438,9 @@
                    op=lambda x, n, **kwargs: torch.polygamma(n, x, **kwargs),
                    variant_test_name='polygamma_n_0',
                    ref=reference_polygamma if TEST_SCIPY else _NOTHING,
-<<<<<<< HEAD
-                   dtypes=floating_types(),
-                   dtypesIfCPU=floating_types(),
-                   dtypesIfCUDA=floating_types_and(torch.half),
-=======
                    dtypes=all_types_and(torch.bool),
                    dtypesIfCUDA=all_types_and(torch.bool, torch.half),
                    safe_casts_outputs=True,
->>>>>>> 807bea1c
                    sample_inputs_func=sample_inputs_polygamma,
                    skips=(
                        # Probably related to the way the function is
@@ -5464,15 +5463,9 @@
                    op=lambda x, n, **kwargs: torch.polygamma(n, x, **kwargs),
                    variant_test_name='polygamma_n_1',
                    ref=reference_polygamma if TEST_SCIPY else _NOTHING,
-<<<<<<< HEAD
-                   dtypes=floating_types(),
-                   dtypesIfCPU=floating_types(),
-                   dtypesIfCUDA=floating_types_and(torch.half),
-=======
                    dtypes=all_types_and(torch.bool),
                    dtypesIfCUDA=all_types_and(torch.bool, torch.half),
                    safe_casts_outputs=True,
->>>>>>> 807bea1c
                    sample_inputs_func=sample_inputs_polygamma,
                    skips=(
                        # Redundant tests
@@ -5489,15 +5482,9 @@
                    op=lambda x, n, **kwargs: torch.polygamma(n, x, **kwargs),
                    variant_test_name='polygamma_n_2',
                    ref=reference_polygamma if TEST_SCIPY else _NOTHING,
-<<<<<<< HEAD
-                   dtypes=floating_types(),
-                   dtypesIfCPU=floating_types(),
-                   dtypesIfCUDA=floating_types_and(torch.half),
-=======
                    dtypes=all_types_and(torch.bool),
                    dtypesIfCUDA=all_types_and(torch.bool, torch.half),
                    safe_casts_outputs=True,
->>>>>>> 807bea1c
                    sample_inputs_func=sample_inputs_polygamma,
                    skips=(
                        # Redundant tests
@@ -5515,15 +5502,9 @@
                    op=lambda x, n, **kwargs: torch.polygamma(n, x, **kwargs),
                    variant_test_name='polygamma_n_3',
                    ref=reference_polygamma if TEST_SCIPY else _NOTHING,
-<<<<<<< HEAD
-                   dtypes=floating_types(),
-                   dtypesIfCPU=floating_types(),
-                   dtypesIfCUDA=floating_types_and(torch.half),
-=======
                    dtypes=all_types_and(torch.bool),
                    dtypesIfCUDA=all_types_and(torch.bool, torch.half),
                    safe_casts_outputs=True,
->>>>>>> 807bea1c
                    sample_inputs_func=sample_inputs_polygamma,
                    skips=(
                        # Redundant tests
@@ -5542,15 +5523,9 @@
                    variant_test_name='polygamma_n_4',
                    ref=reference_polygamma if TEST_SCIPY else _NOTHING,
                    decorators=(precisionOverride({torch.float16: 5e-4, torch.float32: 5e-4}),),
-<<<<<<< HEAD
-                   dtypes=floating_types(),
-                   dtypesIfCPU=floating_types(),
-                   dtypesIfCUDA=floating_types_and(torch.half),
-=======
                    dtypes=all_types_and(torch.bool),
                    dtypesIfCUDA=all_types_and(torch.bool, torch.half),
                    safe_casts_outputs=True,
->>>>>>> 807bea1c
                    sample_inputs_func=sample_inputs_polygamma,
                    skips=(
                        # Redundant tests
@@ -6231,6 +6206,8 @@
         ('triu', (S, M, M), NO_ARGS, 'batched'),
         ('triu', (S, M, M), (2,), 'batched_idx'),
         ('triu', (3, 3, S, S), NO_ARGS, 'more_batched'),
+        ('cross', (S, 3), ((S, 3),)),
+        ('cross', (S, 3, S), ((S, 3, S), 1), 'dim'),
         ('fill_', (S, S, S), (1,), 'number'),
         ('fill_', (), (1,), 'number_scalar'),
         ('fill_', (S, S, S), ((),), 'variable'),
