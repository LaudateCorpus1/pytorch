from typing import List, Optional, Dict
import torch
import torch.optim._functional as F

from torch import Tensor

# Define a TorchScript compatible Functional SGD Optimizer
# where we use these optimizer in a functional way.
# Instead of using the `param.grad` when updating parameters,
# we explicitly allow the distributed optimizer pass gradients to
# the `step` function. In this way, we could separate the gradients
# and parameters and allow multithreaded trainer to update the
# parameters without data traces on accumulating to the same .grad.
# NOTE: This should be only used by distributed optimizer internals
# and not meant to expose to the user.
@torch.jit.script
class _FunctionalSGD(object):
    def __init__(
        self,
        params: List[Tensor],
        lr: float = 1e-2,
        momentum: float = 0.0,
        dampening: float = 0.0,
        weight_decay: float = 0.0,
        nesterov: bool = False,
<<<<<<< HEAD
        allow_empty_param_list: bool = False
=======
        _allow_empty_param_list: bool = False
>>>>>>> 3bdbaf14
    ):
        self.defaults = {
            "lr": lr,
            "momentum": momentum,
            "dampening": dampening,
            "weight_decay": weight_decay,
        }
        self.nesterov = nesterov
        self.state = torch.jit.annotate(Dict[torch.Tensor, Dict[str, torch.Tensor]], {})

<<<<<<< HEAD
        if len(params) == 0 and not allow_empty_param_list:
=======
        if len(params) == 0 and not _allow_empty_param_list:
>>>>>>> 3bdbaf14
            raise ValueError("optimizer got an empty parameter list")

        # NOTE: we only have one param_group and don't allow user to add additional
        # param group as it's not a common use case.
        self.param_group = {"params": params}

    def step_param(self, param: Tensor, grad: Optional[Tensor]):
        """ Similar to self.step, but operates on a single parameter and
            its gradient.
        """
        # TODO: Once step_param interface is robust, refactor step to call
        # step param on each param.
        weight_decay = self.defaults['weight_decay']
        momentum = self.defaults['momentum']
        dampening = self.defaults['dampening']
        lr = self.defaults['lr']
        params = [param]
        momentum_buffer_list: List[Optional[Tensor]] = []
        grads = []
        if grad is not None:
            grads.append(grad)
            if param not in self.state:
                self.state[param] = {}
            state = self.state[param]
            if 'momentum_buffer' not in state:
                momentum_buffer_list.append(None)
            else:
                momentum_buffer_list.append(state['momentum_buffer'])

        with torch.no_grad():
            F.sgd(
                params,
                grads,
                momentum_buffer_list,
                weight_decay=weight_decay,
                momentum=momentum,
                lr=lr,
                dampening=dampening,
                nesterov=self.nesterov,
            )
        # update momentum_buffer in state
        state = self.state[param]
        momentum_buffer = momentum_buffer_list[0]
        if momentum_buffer is not None:
            state['momentum_buffer'] = momentum_buffer

    def step(self, gradients: List[Optional[Tensor]]):
        params = self.param_group['params']
        params_with_grad = []
        grads = []
        momentum_buffer_list: List[Optional[Tensor]] = []
        lr = self.defaults['lr']
        weight_decay = self.defaults['weight_decay']
        momentum = self.defaults['momentum']
        dampening = self.defaults['dampening']

        if len(params) != len(gradients):
            raise ValueError(
                "the gradients passed in does not equal to the size of the parameters!"
                + f"Params length: {len(params)}. "
                + f"Gradients length: {len(gradients)}"
            )

        for param, gradient in zip(params, gradients):
            if gradient is not None:
                params_with_grad.append(param)
                grads.append(gradient)

                if param not in self.state:
                    self.state[param] = {}

                state = self.state[param]
                if 'momentum_buffer' not in state:
                    momentum_buffer_list.append(None)
                else:
                    momentum_buffer_list.append(state['momentum_buffer'])

        with torch.no_grad():
            F.sgd(params_with_grad,
                  grads,
                  momentum_buffer_list,
                  weight_decay=weight_decay,
                  momentum=momentum,
                  lr=lr,
                  dampening=dampening,
                  nesterov=self.nesterov)

        # update momentum_buffers in state
        for i, p in enumerate(params_with_grad):
            state = self.state[p]
            momentum_buffer = momentum_buffer_list[i]
            if momentum_buffer is not None:
                state['momentum_buffer'] = momentum_buffer<|MERGE_RESOLUTION|>--- conflicted
+++ resolved
@@ -23,11 +23,7 @@
         dampening: float = 0.0,
         weight_decay: float = 0.0,
         nesterov: bool = False,
-<<<<<<< HEAD
-        allow_empty_param_list: bool = False
-=======
         _allow_empty_param_list: bool = False
->>>>>>> 3bdbaf14
     ):
         self.defaults = {
             "lr": lr,
@@ -38,11 +34,7 @@
         self.nesterov = nesterov
         self.state = torch.jit.annotate(Dict[torch.Tensor, Dict[str, torch.Tensor]], {})
 
-<<<<<<< HEAD
-        if len(params) == 0 and not allow_empty_param_list:
-=======
         if len(params) == 0 and not _allow_empty_param_list:
->>>>>>> 3bdbaf14
             raise ValueError("optimizer got an empty parameter list")
 
         # NOTE: we only have one param_group and don't allow user to add additional
