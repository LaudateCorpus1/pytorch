# Copyright (c) Facebook, Inc. and its affiliates. All rights reserved.
#
# This source code is licensed under the BSD license found in the
# LICENSE file in the root directory of this source tree.

import collections
import copy
import enum
import io
import logging
from itertools import chain
from typing import Any, Callable, Dict, List, NamedTuple, Optional, Type, Union

import torch
import torch.distributed as dist
from torch.distributed.algorithms.join import Join, Joinable, JoinHook
<<<<<<< HEAD
from torch.distributed.optim import DistributedOptimizer
=======
from torch.distributed.optim import functional_optim_map
>>>>>>> 3bdbaf14
from torch.optim import Optimizer

__all__ = ["ZeroRedundancyOptimizer"]


# Credits:  classy_vision/generic/distributed_util.py
def _recursive_copy_to_device(
    value: Any,
    non_blocking: bool,
    device: torch.device,
) -> Any:
    r"""
    Recursively searches lists, tuples, dicts and copies tensors to device if
    possible. Non-tensor values are passed as-is in the result.

    .. note:  These are all copies, so if there are two objects that reference
    the same object, then after this call, there will be two different objects
    referenced on the device.
    """
    if isinstance(value, torch.Tensor):
        return value.to(device, non_blocking=non_blocking)

    if isinstance(value, (list, tuple)):
        values = [_recursive_copy_to_device(val, non_blocking=non_blocking, device=device) for val in value]
        return values if isinstance(value, list) else tuple(values)

    if isinstance(value, collections.abc.Mapping):
        return {
            key: _recursive_copy_to_device(val, non_blocking=non_blocking, device=device) for key, val in value.items()
        }

    return value


def _is_trainable(param: torch.Tensor) -> bool:
    r"""
    Returns if a parameter is trainable, where trainability is equivalent to
    requiring a gradient.
    """
    return param.requires_grad


def _broadcast_object(
    obj: Any, src_rank: int,
    group: object = dist.group.WORLD,
    device: torch.device = torch.device("cpu")
) -> Any:
    r"""
    Broadcasts an object to the given group, sending the object if called from
    the source rank and receiving the object otherwise.

    Arguments:
        obj: object to broadcast; only used if called on the source rank.
        src_rank (int): source rank.
        group (``ProcessGroup``, optional): group used for the broadcast
            (default: ``dist.group.WORLD``).
        device (``torch.device``, optional): device to send from or receive
            to (default: ``torch.device("cpu")``).

    Returns:
        The broadcasted object.
    """
    if dist.get_rank() == src_rank:
        # Send the object
        buffer = io.BytesIO()
        torch.save(obj, buffer)
        data = bytearray(buffer.getbuffer())
        length_tensor = torch.LongTensor([len(data)]).to(device)
        data_send_tensor = torch.ByteTensor(data).to(device)
        dist.broadcast(length_tensor, src=src_rank, group=group, async_op=False)
        dist.broadcast(data_send_tensor, src=src_rank, group=group, async_op=False)
    else:
        # Receive the object
        length_tensor = torch.LongTensor([0]).to(device)
        dist.broadcast(length_tensor, src=src_rank, group=group, async_op=False)
        data_recv_tensor = torch.empty([int(length_tensor.item())], dtype=torch.uint8, device=device)
        dist.broadcast(data_recv_tensor, src=src_rank, group=group, async_op=False)
        buffer = io.BytesIO(data_recv_tensor.cpu().numpy())
        obj = torch.load(buffer, map_location=device)
    return obj


def _get_global_rank(group: Any, rank: int) -> int:
    r"""
    Returns the global rank for the given group and rank.
    """
    return (rank if group is dist.group.WORLD
            else dist.distributed_c10d._get_global_rank(group, rank))


class _ZeROJoinHook(JoinHook):
    def __init__(self, zero):
        assert isinstance(zero, ZeroRedundancyOptimizer), \
            "ZeRO join hook requires passing in a ZeroRedundancyOptimizer " \
            "instance as the state"
        self.zero = zero
        super().__init__()

    def main_hook(self):
        """
        Performs an optimizer step, which updates the joined process's shard of
        the parameters and broadcasts those parameters.
        """
        self.zero.step()


class _DDPBucket(NamedTuple):
    r"""
    This contains the model parameters corresponding to a
    :class:`DistributedDataParallel` gradient bucket.

        bucket_index (int): index of the bucket determined by the DDP gradient
            bucket all-reduce order.
        params (List[torch.Tensor]): model parameters in the bucket.
    """
    bucket_index: int
    params: List[torch.Tensor]


class _OverlapStatus(enum.IntEnum):
    r"""
    This defines the three possible statuses that
    :class:`ZeroRedundancyOptimizer` can be in when overlapping with
    :class:`DistributedDataParallel`.

        ``UNINITIALIZED``: The ZeRO instance is effectively uninitialized and
            is waiting for DDP to finalize its bucketing.
        ``DDP_HAS_REBUILT_BUCKETS``: DDP has rebuilt its buckets, meaning that
            its bucketing is finalized. The ZeRO instance can now collect the
            necessary information about the DDP bucketing.
        ``INITIALIZED``: The ZeRO instance is fully initialized and can now
            optimize parameters.
    """
    UNINITIALIZED = 0
    DDP_HAS_REBUILT_BUCKETS = 1
    INITIALIZED = 2


class _OverlapInfo():
    r"""
    This contains the information needed by :class:`ZeroRedundancyOptimizer`
    to overlap with :class:`DistributedDataParallel`.

        status (_OverlapStatus): current status; see :class:`_OverlapStatus`
            for more information.
        params_per_bucket (List[List[torch.Tensor]]): ``params_per_bucket[i]``
            gives the model parameters in the ``i``th bucket.
        params_per_rank (List[List[torch.Tensor]]): ``params_per_rank[i]``
            gives the model parameters assigned to the ``i``th rank, where the
            parameters are grouped by increasing bucket indices.
        offsets (Dict[int, int]): maps from bucket index to the offset in
            ``self.params_per_rank[rank]`` giving the index of the first
            parameter in that bucket, where ``rank`` is this process's own
            rank; the keys of this :class:`dict` are the bucket indices
            assigned to this rank.
        broadcast_handles (List[Work]): :class:`list` of async work handles for
            the parameter broadcasts.
        bucket_index_to_future (Dict[int, torch.futures.Future]):
            :class:`dict` mapping bucket index to the corresponding all-reduce
            future.
        bucket_index_to_bucket (Dict[int, dist.GradBucket]): :class:`dict`
            mapping bucket index to the corresponding bucket.
        bucket_indices_seen (List[int]): :class:`list` of the bucket indices
            seen on this iteration.
    """
    def __init__(self) -> None:
        self.status: _OverlapStatus = _OverlapStatus.UNINITIALIZED

        # Modified per bucket reconstruction
        self.params_per_bucket: List[List[torch.Tensor]] = []
        self.params_per_rank: List[List[torch.Tensor]] = \
            [[] for _ in range(dist.get_world_size())]
        self.offsets: Dict[int, int] = {}

        # Modified per iteration
        self.broadcast_handles: List[Any] = []
        self.bucket_indices_seen: List[int] = []
        # Used by `hook_with_zero_step()`
        self.bucket_index_to_future: Dict[int, torch.futures.Future] = {}
        self.bucket_index_to_bucket: Dict[int, dist.GradBucket] = {}

    def wait_for_broadcasts(self, num_buckets, rank) -> None:
        r"""
        Waits for all parameter broadcasts. This should be called once all
        broadcasts have been scheduled, meaning ``self.broadcast_handles`` is
        filled. This clears ``self.broadcast_handles`` in preparation for the
        next iteration.

        Arguments:
            num_buckets (int): total number of buckets.
            rank (int): the calling process's rank.
        """
        assert len(self.broadcast_handles) == num_buckets, \
            f"Missing at least one broadcast handle on rank {rank}"
        _ = list(map(lambda x: x.wait(), self.broadcast_handles))
        self.broadcast_handles.clear()

    def clear_per_iter_info(self) -> None:
        r"""
        Clears the data structures that are modified per-iteration. This should
        be called at the end of an iteration.
        """
        self.bucket_indices_seen.clear()
        self.bucket_index_to_future.clear()
        self.bucket_index_to_bucket.clear()


class ZeroRedundancyOptimizer(Optimizer, Joinable):
    r"""
    This class wraps an arbitrary :class:`optim.Optimizer
    <torch.optim.Optimizer>` and shards its states across ranks in the group as
    described by ZeRO_. The local optimizer instance in each rank is only
    responsible for updating approximately ``1 / world_size`` parameters and
    hence only needs to keep ``1 / world_size`` optimizer states. After
    parameters are updated locally, each rank will broadcast its parameters to
    all other peers to keep all model replicas in the same state.
    ``ZeroRedundancyOptimizer`` can be used in conjunction with
    :class:`torch.nn.parallel.DistributedDataParallel` to reduce per-rank peak
    memory consumption.

    ``ZeroRedundancyOptimizer`` uses a sorted-greedy algorithm to pack a number
    of parameters at each rank. Each parameter belongs to a single rank and is
    not divided among ranks. The partition is arbitrary and might not match the
    the parameter registration or usage order.

    Arguments:
        params (``Iterable``): an ``Iterable`` of :class:`torch.Tensor` s
            giving all parameters, which will be sharded across ranks.

    Keyword Args:
        optimizer_class (:class:`torch.nn.Optimizer`): the class of the local
            optimizer.
        process_group (``ProcessGroup``, optional): ``torch.distributed``
            ``ProcessGroup`` (default: ``dist.group.WORLD`` initialized by
            :meth:`torch.distributed.init_process_group`).
        parameters_as_bucket_view (bool, optional): if ``True``, parameters are
            packed into buckets to speed up communication, and ``param.data``
            fields point to bucket views at different offsets; if ``False``,
            each individual parameter is communicated separately, and each
            ``params.data`` stays intact (default: ``False``).
        overlap_with_ddp (bool, optional): if ``True``, :meth:`step` is
            overlapped with :class:`DistributedDataParallel` 's gradient
            synchronization; this requires (1) either a functional optimizer
            for the ``optimizer_class`` argument or one with a functional
            equivalent and (2) registering a DDP communication hook
            constructed from one of the functions in ``ddp_zero_hook.py``;
            parameters are packed into buckets matching those in
            :class:`DistributedDataParallel`, meaning that the
            ``parameters_as_bucket_view`` argument is ignored.
            If ``False``, :meth:`step` runs disjointly after the backward pass
            (per normal).
            (default: ``False``)
        **defaults: any trailing arguments, which are forwarded to the local
            optimizer.

    Example::

        >>> import torch.nn as nn
        >>> from torch.distributed.optim import ZeroRedundancyOptimizer
        >>> from torch.nn.parallel import DistributedDataParallel as DDP

        >>> model = nn.Sequential(*[nn.Linear(2000, 2000).to(rank) for _ in range(20)])
        >>> ddp = DDP(model, device_ids=[rank])
        >>> opt = ZeroRedundancyOptimizer(
        >>>     ddp.parameters(),
        >>>     optimizer_class=torch.optim.Adam,
        >>>     lr=0.01
        >>> )
        >>> ddp(inputs).sum().backward()
        >>> opt.step()

    .. warning::
        Currently, ``ZeroRedundancyOptimizer`` requires that all of the
        passed-in parameters are the same dense type.

    .. warning::
        If you pass ``overlap_with_ddp=True``, be wary of the following: Given
        the way that overlapping :class:`DistributedDataParallel` with
        :class:`ZeroRedundancyOptimizer` is currently implemented, the first
        two training iterations do not perform parameter updates in the
        optimizer step. This is because it needs information about the gradient
        bucketing strategy used by :class:`DistributedDataParallel`, which is
        not finalized until the second forward pass if ``static_graph=False``
        or until the third forward pass if ``static_graph=True``. To adjust
        for this, one option is to prepend dummy inputs. Note, however, that it
        is important to still include ``ZeroRedundancyOptimizer.step()`` in the
        training loop.

    .. warning:: ZeroRedundancyOptimizer is experimental and subject to change.

    .. _ZeRO: https://arxiv.org/abs/1910.02054

    """

    functional_optim_map = DistributedOptimizer.functional_optim_map

    def __init__(
        self,
        params,
        optimizer_class: Type[Optimizer],
        process_group: Optional[Any] = None,
        parameters_as_bucket_view: bool = False,
        overlap_with_ddp: bool = False,
        **defaults: Any,
    ):
        # Perform type and assumption checks on the input parameters
        self._verify_and_init_params(params)
        self._verify_same_dense_param_type()

        # NOTE: The parent constructor uses `add_param_group()` which is
        # partially overloaded in ZeroRedundancyOptimizer, so we use the
        # `initialized` flag to dissociate the behaviour of `add_param_group()`
        # between the parent and child.
        self.initialized = False

        Optimizer.__init__(self, self._all_params, defaults)
        Joinable.__init__(self)
        # Now, all parameters are held in both `self._all_params` and
        # `self.param_groups`

        # Internal data structures (`_cache` indicates lazily evaluated)
        self._param_to_rank_cache: Dict[torch.Tensor, int] = {}
        self._param_to_index_cache: Dict[torch.Tensor, int] = {}
        self._partition_parameters_cache: List[List[Dict]] = []
        self._index_to_param_cache: List[torch.Tensor] = []
        self._device_to_params_per_rank_cache: Dict[torch.device, List[List[torch.Tensor]]] = {}
        self._device_to_buckets_cache: Dict[torch.device, List[List[_DDPBucket]]] = {}
        self._device_to_device_index: Dict[torch.device, int] = {}
        self._is_trainable_mask = self._get_is_trainable_mask()

        # Default device for collective communication and buckets
        self._default_device = self._all_params[0].device

        self.process_group = process_group if process_group is not None else dist.group.WORLD
        self.world_size: int = dist.get_world_size(self.process_group)
        self.rank: int = dist.get_rank(self.process_group)
        self.global_rank: int = _get_global_rank(self.process_group, self.rank)

        self._overlap_with_ddp: bool = overlap_with_ddp
        self._optim_defaults = defaults
        self._optim_constructor = self._get_optimizer_constructor(optimizer_class)

        # If `overlap_with_ddp=True`, local optimizer initialization is delayed
        # to run time after the necessary information has been collected
        if not overlap_with_ddp:
            self._init_local_optimizer()
        else:
            self._overlap_info: _OverlapInfo = _OverlapInfo()
            if parameters_as_bucket_view:
                logging.warning(
                    "`parameters_as_bucket_view=True` will be ignored since "
                    "`overlap_with_ddp=True`; instead, a different bucketing "
                    "strategy will be used"
                )

        # `self._buckets` is used if `parameters_as_bucket_view=True` or
        # `overlap_with_ddp=True`, in which case parameter data is flattened
        # into buckets (i.e. contiguous tensors)
        # If `overlap_with_ddp=True`, the bucketing requires an additional
        # dimension to match the DDP gradient bucketing
        self.parameters_as_bucket_view = parameters_as_bucket_view
        self._buckets: Union[
            List[List[torch.Tensor]],
            List[List[Dict[int, torch.Tensor]]]
        ] = []  # type: ignore[assignment]
        self._build_param_buckets()

        # Optional consolidated optimizer state, only populated if this rank
        # is the target in `consolidate_state_dict()`
        self._all_state_dicts: List[Dict[str, Any]] = []

        self.initialized = True

    def _clear_cache(self) -> None:
        r"""
        Clears the cached data structures giving partition information.
        """
        self._partition_parameters_cache.clear()
        self._param_to_rank_cache.clear()
        self._index_to_param_cache.clear()
        self._param_to_index_cache.clear()
        self._device_to_params_per_rank_cache.clear()
        self._device_to_buckets_cache.clear()

    def add_param_group(self, param_group: dict) -> None:
        r"""
        Add a parameter group to the :class:`Optimizer` 's ``param_groups``.

        This can be useful when fine tuning a pre-trained network, as frozen
        layers can be made trainable and added to the :class:`Optimizer` as
        training progresses.

        Arguments:
            param_group (dict): specifies the parameters to be optimized and
                group-specific optimization options.

        .. warning:: This method handles updating the shards on all partitions
            but needs to be called on all ranks. Calling this on a subset of
            the ranks will cause the training to hang because communication
            primitives are called depending on the managed parameters and
            expect all the ranks to participate on the same set of parameters.
        """
        if self.initialized and self._overlap_with_ddp:
            raise RuntimeError(
                "ZeroRedundancyOptimizer with `overlap_with_ddp=True` only "
                "supports a single parameter group"
            )

        super().add_param_group(param_group)
        # NOTE: The rest of the method assumes that the call to the parent's
        # `add_param_group()` appends the new parameter group and preserves
        # the previous parameter-group ordering

        if self.initialized:
            # Force a re-partitioning of the parameters
            self._clear_cache()
            param_groups = self._partition_parameters()[self.rank]
            # NOTE: All parameters in the old parameter groups should be
            # assigned to the same ranks so that the local optimizers do not
            # need to be reinitialized

            # Add the parameters assigned to this rank from the new parameter
            # group to the local optimizer, if any
            if len(param_groups) == len(self.optim.param_groups) + 1:
                self.optim.add_param_group(param_groups[-1])

            # Update the bucketing strategy accordingly
            if self.parameters_as_bucket_view:
                self._build_param_buckets()

    def consolidate_state_dict(self, to: int = 0) -> None:
        r"""
        Consolidate a list of ``state_dict`` s (one per rank) on the target
        rank.

        Arguments:
            to (int): the rank that receives the optimizer states (default: 0).
<<<<<<< HEAD

        Raises:
            RuntimeError: if ``overlap_with_ddp=True`` and this method is
                called before this :class:`ZeroRedundancyOptimizer` instance
                has been fully initialized, which happens once
                :class:`DistributedDataParallel` gradient buckets have been
                rebuilt.

=======

        Raises:
            RuntimeError: if ``overlap_with_ddp=True`` and this method is
                called before this :class:`ZeroRedundancyOptimizer` instance
                has been fully initialized, which happens once
                :class:`DistributedDataParallel` gradient buckets have been
                rebuilt.

>>>>>>> 3bdbaf14
        .. warning:: This needs to be called on all ranks.
        """
        self._check_overlap_initialized()

        # Sync the exposed `param_groups` attributes to the local optimizer in
        # case they have been updated
        self._sync_param_groups(self.param_groups, self.optim.param_groups)

        # Pull the sharded state from all ranks and store them in rank order
        empty_messenger = torch.tensor([0], dtype=torch.uint8, device=self._default_device)

        # NOTE: We wastefully use `broadcast()` (e.g. instead of `gather()`)
        # due to compatibility issues with NCCL backend; a possible follow-up
        # is to move all sharded state management to RPC RRef
        self._all_state_dicts = []
        for rank in range(self.world_size):
            global_rank = _get_global_rank(self.process_group, rank)
            if self.rank == to:
                # Consolidate all local `state_dict`s on this rank, storing on
                # CPU to save GPU memory
                if rank == self.rank:
                    # Directly append own optimizer state
                    self._all_state_dicts.append(
                        _recursive_copy_to_device(self.optim.state_dict(), non_blocking=True, device=torch.device("cpu"),)
                    )
                else:
                    # Receive the optimizer state from the source rank
                    local_state_dict = _broadcast_object(
                        empty_messenger,
                        src_rank=global_rank,
                        group=self.process_group,
                        device=self._default_device,
                    )
                    self._all_state_dicts.append(
                        _recursive_copy_to_device(local_state_dict, non_blocking=True, device=torch.device("cpu"))
                    )
            else:
                if rank == self.rank:
                    # Send the optimizer state to the target rank
                    _ = _broadcast_object(
                        self.optim.state_dict(),
                        src_rank=self.global_rank,
                        group=self.process_group,
                        device=self._default_device,
                    )
                elif rank != to:
                    # Discard the received object; `broadcast()` is used for
                    # compatibility reasons
                    _ = _broadcast_object(
                        empty_messenger,
                        src_rank=global_rank,
                        group=self.process_group,
                        device=self._default_device,
                    )

    def _verify_params_per_rank(
        self,
        params_per_rank: List[List[torch.Tensor]],
    ) -> None:
        r"""
        Verifies ``params_per_rank`` for :meth:`_partition_parameters`,
        checking that ``params_per_rank`` has length equal to the world size
        and that it does not contain any parameters not passed into the
        :class:`ZeroRedundancyOptimizer` constructor.

        The parameters in ``params_per_rank`` being a strict subset of those
        passed into the constructor is valid since some parameters may be
        frozen.

        Raises:
            ValueError: if ``params_per_rank`` does not have length equal to
                the world size or if it contains a parameter that was not
                passed into the :class:`ZeroRedundancyOptimizer` constructor.
        """
        if len(params_per_rank) != self.world_size:
            raise ValueError(
                "`params_per_rank` must have length equal to the world size"
            )
        all_params_set = set(self._all_params)
        for params in params_per_rank:
            for param in params:
                if param not in all_params_set:
                    raise ValueError(
                        "Passing a new parameter in `params_per_rank` that "
                        "was not passed into the ZeroRedundancyOptimizer "
                        "constructor"
                    )

    def _partition_param_group(
        self,
        param_group: Dict[str, Any],
        params_per_rank: List[List[torch.Tensor]]
    ) -> None:
        r"""
        Partitions the parameter group ``param_group`` according to
        ``params_per_rank`` by modifying ``self._partition_parameters_cache``.

        This method should only be used as a subroutine for
        :meth:`_partition_parameters`.

        Arguments:
            param_group (dict[str, Any]): a parameter group as normally defined
                in an optimizer state.
            params_per_rank (list[list[torch.Tensor]]): a :class:`list` of
                length world size containing :class:`list` s of parameters to
                assign to each rank.
        """
        for rank, params in enumerate(params_per_rank):
            rank_param_group = copy.copy(param_group)
            rank_param_group["params"] = params
            self._partition_parameters_cache[rank].append(rank_param_group)

    def _partition_parameters(
        self,
        params_per_rank: Optional[List[List[torch.Tensor]]] = None,
    ) -> List[List[Dict]]:
        r"""
        Partitions parameters across distributed data parallel ranks.
<<<<<<< HEAD

        Arguments:
            params_per_rank (list[list[torch.Tensor]], optional): a
                :class:`list` of length world size containing :class:`list` s
                of parameters to assign to each rank; this provides a way to
                specify a partition manually.
                If ``None``, the parameters are partitioned according to an
                internal algorithm.
                (default: ``None``)

=======

        Arguments:
            params_per_rank (list[list[torch.Tensor]], optional): a
                :class:`list` of length world size containing :class:`list` s
                of parameters to assign to each rank; this provides a way to
                specify a partition manually.
                If ``None``, the parameters are partitioned according to an
                internal algorithm.
                (default: ``None``)

>>>>>>> 3bdbaf14
        Returns:
            A :class:`list` where each element of the list contains the
            ``param_groups`` for a rank (which itself is a :class:`list` of
            :class:`dict`); element 0 corresponds to rank 0, etc.; each rank
            stores the ``param_groups`` for all ranks for the collective
            communication in :meth:`step`.

        Raises:
            ValueError: see :meth:`_validate_params_per_rank`.
            RuntimeError: if ``params_per_rank`` is not ``None`` and this
                :class:`ZeroRedundancyOptimizer` instance is using more than
                one parameter group.
        """
        if params_per_rank is None:
            # Partition the parameters optimizing for uniformity
            if len(self._partition_parameters_cache) == 0:
                self._partition_parameters_cache = [[] for _ in range(self.world_size)]
                sizes = [0] * self.world_size
                for param_group in self.param_groups:
                    param_group_params_per_rank: List[List] = [[] for _ in range(self.world_size)]
                    # Sort the parameters by size (largest first)
                    params_sorted = sorted(param_group["params"], key=lambda t: t.numel(), reverse=True)
                    for param in params_sorted:
                        # Greedily add the parameter to rank with smallest size so far
                        rank = sizes.index(min(sizes))
                        param_group_params_per_rank[rank].append(param)
                        sizes[rank] += param.numel()
                    # Apply the constructed partition of the parameter group
                    self._partition_param_group(param_group, param_group_params_per_rank)

            return self._partition_parameters_cache

        # Partition the parameters according to `params_per_rank`
        assert len(self._partition_parameters_cache) == 0, \
            "Specifying `params_per_rank` should only be done when the " \
            "parameters have not been partitioned yet"
        if len(self.param_groups) != 1:
            raise RuntimeError(
                "Specifying `params_per_rank` only supports a single "
                "parameter group"
            )
        self._verify_params_per_rank(params_per_rank)
        self._partition_parameters_cache = [[] for _ in range(self.world_size)]

        # Apply the passed-in partition of the parameter group
        param_group = self.param_groups[0]
        self._partition_param_group(param_group, params_per_rank)

        return self._partition_parameters_cache

    @property
    def _param_to_rank(self) -> Dict[torch.Tensor, int]:
        r"""
        :class:`dict` mapping parameters to their assigned data parallel rank
        in the partition.
        """
        if len(self._param_to_rank_cache) == 0:
            for rank, param_groups in enumerate(self._partition_parameters()):
                for param_group in param_groups:
                    for param in param_group["params"]:
                        self._param_to_rank_cache[param] = rank
        return self._param_to_rank_cache

    @property
    def _param_to_index(self) -> Dict[torch.Tensor, int]:
        r"""
        :class:`dict` mapping parameters to their indices in the global
        optimizer state.

        NOTE: This assumes that the global optimizer state's indexing (in
        ``state_dict``) follows a linear ordering over the parameter groups.
        """
        if len(self._param_to_index_cache) == 0:
            self._param_to_index_cache = {
                p: i for i, p in enumerate(chain(*(g["params"] for g in self.param_groups)))
            }
        return self._param_to_index_cache

    @property
    def _index_to_param(self) -> List[torch.Tensor]:
        r"""
        List mapping parameter indices in the global optimizer scheme to the
        actual params.
        """
        if len(self._index_to_param_cache) == 0:
            self._index_to_param_cache = list(chain(*(g["params"] for g in self.param_groups)))
        return self._index_to_param_cache

    def _broadcast_params_from_rank(self, rank: int):
        r"""
        Broadcasts the shard of parameters from a given rank to all other
        ranks asynchronously.

        Arguments:
            rank (int): the source rank.

        Returns:
            A :class:`list` of async work handles for the ``broadcast()`` s
            performed to synchronize the parameters.
        """
        assert not self._overlap_with_ddp, \
            "`_broadcast_params_from_rank()` should not be used if " \
            "`overlap_with_ddp=True`; instead, the broadcasting should " \
            "happen in the DDP communication hook"
        handles = []
        if self.parameters_as_bucket_view:
            for dev_i_buckets in self._buckets:
                bucket = dev_i_buckets[rank]
                global_rank = _get_global_rank(self.process_group, rank)
                handles.append(
                    dist.broadcast(tensor=bucket, src=global_rank,
                                   group=self.process_group, async_op=True)
                )
        else:
            param_groups = self._partition_parameters()[rank]
            global_rank = _get_global_rank(self.process_group, rank)
            for param_group in param_groups:
                for param in param_group["params"]:
                    handles.append(
                        dist.broadcast(tensor=param.data, src=global_rank,
                                       group=self.process_group, async_op=True)
                    )
        return handles

    def _sync_params(self):
        r"""
        Syncs all parameter shards across the ranks.
<<<<<<< HEAD

        This rank sends its shard of the parameters to all other ranks and
        receives a shard from each other rank. This is done using
        ``broadcast()``. Parameters are sent bucket-by-bucket if
        ``parameters_as_bucket_view=True``and sent parameter-by-parameter
        otherwise.
        """
        handles = []
        for rank in range(self.world_size):
            handles.extend(self._broadcast_params_from_rank(rank))
        _ = list(map(lambda x: x.wait(), handles))

    @property
    def _device_to_params_per_rank(
        self
    ) -> Dict[torch.device, List[List[torch.Tensor]]]:
        r"""
        :class:`dict` mapping each device to a :class:`list` of the per-rank parameter
        lists filtered to only include the parameters stored on that device.
        Each per-rank parameter list gives the parameters assigned to that rank
        to update.

        This is used for constructing the parameter buckets if
        ``parameters_as_bucket_view=True``.

        Let ``dev_i`` denote the ``i``th device for this rank. Then:
        ``dev_0`` maps to a list containing:
            rank 0's assigned parameters stored on ``dev_0``,
            rank 1's assigned parameters stored on ``dev_0``,
            ...
        ``dev_1`` maps to a list containing:
            rank 0's assigned parameters stored on ``dev_1``,
            rank 1's assigned parameters stored on ``dev_1``,
            ...
        ...
        """
        assert self.parameters_as_bucket_view, \
            "`_device_to_params_per_rank` should only be used if " \
            "`parameters_as_bucket_view=True`"
        if len(self._device_to_params_per_rank_cache) == 0:
            for rank, param_groups in enumerate(self._partition_parameters()):
                for param_group in param_groups:
                    for param in param_group["params"]:
                        device = param.device
                        if device not in self._device_to_params_per_rank_cache:
                            self._device_to_params_per_rank_cache[device] = [[] for _ in range(self.world_size)]
                        self._device_to_params_per_rank_cache[device][rank].append(param)
        return self._device_to_params_per_rank_cache

    @property
    def _device_to_buckets(
        self
    ) -> Dict[torch.device, List[List[_DDPBucket]]]:
        r"""
        :class:`dict` mapping each device to a :class:`list` of :class:`list`
        of :class:`_DDPBucket` s.

        ``_device_to_buckets[d][r][i]`` gives the ``i``th bucket
        assigned to rank ``r`` stored on device ``d``, where each bucket
        contains a list of the model parameters associated with the
        corresponding logical :class:`DistributedDataParallel` gradient bucket.

        This is used for constructing the parameter buckets if
        ``overlap_with_ddp=True``.
        """
        assert self._overlap_with_ddp, \
            "`_device_to_buckets()` should only be used if " \
            "`overlap_with_ddp=True`"
        if len(self._device_to_buckets_cache) > 0:
            return self._device_to_buckets_cache

        overlap_info = self._overlap_info
        assert overlap_info.status == _OverlapStatus.INITIALIZED, \
            "Accessing `_device_to_buckets` before the necessary " \
            "information has been collected"

        params_per_bucket = overlap_info.params_per_bucket
        for bucket_idx, bucket_params in enumerate(params_per_bucket):
            assert len(bucket_params) > 0, "Empty bucket"
            rank = self._ddp_bucket_index_to_rank(bucket_idx)
            bucket = _DDPBucket(bucket_idx, bucket_params)
            device = bucket_params[0].device  # assume same device per bucket
            if device not in self._device_to_buckets_cache:
                self._device_to_buckets_cache[device] = [[] for _ in range(self.world_size)]
            self._device_to_buckets_cache[device][rank].append(bucket)

        return self._device_to_buckets_cache

    def _local_step(
        self,
        gradients: Optional[List[Optional[torch.Tensor]]] = None,
        closure: Optional[Callable[[], float]] = None,
        **kwargs: Any,
    ) -> Optional[float]:
        r"""
        Performs a single optimizer step without syncing parameters across
        ranks.

=======

        This rank sends its shard of the parameters to all other ranks and
        receives a shard from each other rank. This is done using
        ``broadcast()``. Parameters are sent bucket-by-bucket if
        ``parameters_as_bucket_view=True``and sent parameter-by-parameter
        otherwise.
        """
        handles = []
        for rank in range(self.world_size):
            handles.extend(self._broadcast_params_from_rank(rank))
        _ = list(map(lambda x: x.wait(), handles))

    @property
    def _device_to_params_per_rank(
        self
    ) -> Dict[torch.device, List[List[torch.Tensor]]]:
        r"""
        :class:`dict` mapping each device to a :class:`list` of the per-rank parameter
        lists filtered to only include the parameters stored on that device.
        Each per-rank parameter list gives the parameters assigned to that rank
        to update.

        This is used for constructing the parameter buckets if
        ``parameters_as_bucket_view=True``.

        Let ``dev_i`` denote the ``i``th device for this rank. Then:
        ``dev_0`` maps to a list containing:
            rank 0's assigned parameters stored on ``dev_0``,
            rank 1's assigned parameters stored on ``dev_0``,
            ...
        ``dev_1`` maps to a list containing:
            rank 0's assigned parameters stored on ``dev_1``,
            rank 1's assigned parameters stored on ``dev_1``,
            ...
        ...
        """
        assert self.parameters_as_bucket_view, \
            "`_device_to_params_per_rank` should only be used if " \
            "`parameters_as_bucket_view=True`"
        if len(self._device_to_params_per_rank_cache) == 0:
            for rank, param_groups in enumerate(self._partition_parameters()):
                for param_group in param_groups:
                    for param in param_group["params"]:
                        device = param.device
                        if device not in self._device_to_params_per_rank_cache:
                            self._device_to_params_per_rank_cache[device] = [[] for _ in range(self.world_size)]
                        self._device_to_params_per_rank_cache[device][rank].append(param)
        return self._device_to_params_per_rank_cache

    @property
    def _device_to_buckets(
        self
    ) -> Dict[torch.device, List[List[_DDPBucket]]]:
        r"""
        :class:`dict` mapping each device to a :class:`list` of :class:`list`
        of :class:`_DDPBucket` s.

        ``_device_to_buckets[d][r][i]`` gives the ``i``th bucket
        assigned to rank ``r`` stored on device ``d``, where each bucket
        contains a list of the model parameters associated with the
        corresponding logical :class:`DistributedDataParallel` gradient bucket.

        This is used for constructing the parameter buckets if
        ``overlap_with_ddp=True``.
        """
        assert self._overlap_with_ddp, \
            "`_device_to_buckets()` should only be used if " \
            "`overlap_with_ddp=True`"
        if len(self._device_to_buckets_cache) > 0:
            return self._device_to_buckets_cache

        overlap_info = self._overlap_info
        assert overlap_info.status == _OverlapStatus.INITIALIZED, \
            "Accessing `_device_to_buckets` before the necessary " \
            "information has been collected"

        params_per_bucket = overlap_info.params_per_bucket
        for bucket_idx, bucket_params in enumerate(params_per_bucket):
            assert len(bucket_params) > 0, "Empty bucket"
            rank = self._ddp_bucket_index_to_rank(bucket_idx)
            bucket = _DDPBucket(bucket_idx, bucket_params)
            device = bucket_params[0].device  # assume same device per bucket
            if device not in self._device_to_buckets_cache:
                self._device_to_buckets_cache[device] = [[] for _ in range(self.world_size)]
            self._device_to_buckets_cache[device][rank].append(bucket)

        return self._device_to_buckets_cache

    def _local_step(
        self,
        gradients: Optional[List[Optional[torch.Tensor]]] = None,
        closure: Optional[Callable[[], float]] = None,
        **kwargs: Any,
    ) -> Optional[float]:
        r"""
        Performs a single optimizer step without syncing parameters across
        ranks.

>>>>>>> 3bdbaf14
        Arguments:
            gradients (list[Optional[torch.Tensor]], optional): a :class:`list`
                of length equal to the number of parameters assigned to this
                rank containing gradient tensors or ``None`` as its elements;
                a ``None`` in the :class:`list` indicates that the
                corresponding parameter should not be updated.
                If the argument itself is ``None``, then all parameters are
                updated, and the gradients are assumed to be already populated.
                (default: ``None``)
            closure (callable): a closure that re-evaluates the model and
                returns the loss; optional for most optimizers and should be
                ``None`` if ``gradients`` is not ``None``; (default: ``None``)
        Returns:
            Optional loss depending on the underlying local optimizer.

        .. warning::
            The argument ``gradients`` should only be specified (i.e. not
            ``None``) if ``overlap_with_ddp=True``, in which case
            :class:`ZeroRedundancyOptimizer` wraps a functional optimizer.
        """
        Join.notify_join_context(self)
        # Check if the model trainability has changed
        is_trainable_mask = self._get_is_trainable_mask()
        if is_trainable_mask != self._is_trainable_mask:
            if self._overlap_with_ddp:
                raise RuntimeError(
                    "ZeroRedundancyOptimizer with `overlap_with_ddp=True` "
                    "does not support changing parameter trainability at run "
                    "time"
                )
            logging.warning(
                "ZeroRedundancyOptimizer detected that the trainable "
                "parameters changed; rebuilding the parameter buckets if "
                "enabled"
            )
            self._build_param_buckets()
            self._is_trainable_mask = is_trainable_mask

        # Sync the exposed `param_groups` attributes to the local optimizer in
        # case they have been updated
        self._sync_param_groups(self.param_groups, self.optim.param_groups)

        # Run the optimizer step on this shard only
        if gradients is None:
            loss = self.optim.step(**kwargs) if closure is None \
                else self.optim.step(closure=closure, **kwargs)
        else:
            assert self._overlap_with_ddp, "Specifying `gradients` should not " \
                "be used when `overlap_with_ddp=False`"
            assert closure is None, "`closure` is not supported when using " \
                "a local functional optimizer"
            loss = self.optim.step(gradients=gradients)

        # Sync any updated attributes in the local optimizer to the exposed
        # `param_groups`
        self._sync_param_groups(self.optim.param_groups, self.param_groups)

        return loss

    def step(
        self,
        closure: Optional[Callable[[], float]] = None,
        **kwargs: Any,
    ) -> Optional[float]:
        r"""
        Performs a single optimizer step and syncs parameters across all ranks.

        Arguments:
            closure (callable): a closure that re-evaluates the model and
                returns the loss; optional for most optimizers.
        Returns:
            Optional loss depending on the underlying local optimizer.

        .. note: Any extra parameters are passed to the base optimizer as-is.
        """
        if self._overlap_with_ddp:
            # If DDP buckets have been rebuilt, calling `step()` indicates that
            # the backward pass has fully completed and all information has
            # been collected; hence, this ZeRO instance can be initialized
            if self._overlap_info.status == _OverlapStatus.DDP_HAS_REBUILT_BUCKETS:
                self._overlap_info.status = _OverlapStatus.INITIALIZED
                # Since all information has been collected, perform the delayed
                # initialization of the local optimizer and supporting state
                self._init_zero_for_overlap()

            # `step()` does not actually perform any parameter updates and is
            # only used for bookkeeping when `overlap_with_ddp=True`
            return None

        # Perform the local optimizer step
        loss = self._local_step(closure=closure, **kwargs)

        # Sync all of the updated parameter shards across the ranks
        self._sync_params()

        return loss

    def join_hook(self, **kwargs):
        r"""
        Returns the ZeRO join hook, which enables training on uneven inputs by
        shadowing the collective communications in the optimizer step.

        Gradients must be properly set before this hook is called.

        Arguments:
            kwargs (dict): a :class:`dict` containing any keyword arguments
                to modify the behavior of the join hook at run time; all
                :class:`Joinable` instances sharing the same join context
                manager are forwarded the same value for ``kwargs``.

        This hook does not support any keyword arguments; i.e. ``kwargs`` is
        unused.
        """
        return _ZeROJoinHook(self)
<<<<<<< HEAD

    @property
    def join_device(self) -> torch.device:
        return self._default_device

    @property
    def join_process_group(self) -> Any:
        return self.process_group

    def load_state_dict(self, state_dict: Dict[str, Any]) -> None:
        r"""
        Load the state pertaining to the given rank from the input
        ``state_dict``, updating the local optimizer as needed.

=======

    @property
    def join_device(self) -> torch.device:
        return self._default_device

    @property
    def join_process_group(self) -> Any:
        return self.process_group

    def load_state_dict(self, state_dict: Dict[str, Any]) -> None:
        r"""
        Load the state pertaining to the given rank from the input
        ``state_dict``, updating the local optimizer as needed.

>>>>>>> 3bdbaf14
        Arguments:
            state_dict (dict): optimizer state; should be an object returned
                from a call to :meth:`state_dict`.

        Raises:
            RuntimeError: if ``overlap_with_ddp=True`` and this method is
                called before this :class:`ZeroRedundancyOptimizer` instance
                has been fully initialized, which happens once
                :class:`DistributedDataParallel` gradient buckets have been
                rebuilt.
        """
        self._check_overlap_initialized()

        for index, value in state_dict["state"].items():
            param = self._index_to_param[index]
            if self._param_to_rank[param] != self.rank:
                # Clear any state irrelevant to this rank
                state_dict["state"][index] = None
            else:
                # Load the parameter state to the local optimizer
                self.optim.state[param] = _recursive_copy_to_device(value, non_blocking=True, device=param.device)

        super().load_state_dict(state_dict)

        # Sync the input state with the exposed and local optimizer states
        self._sync_param_groups(state_dict["param_groups"], self.param_groups)
        self._sync_param_groups(self.param_groups, self.optim.param_groups)

    def state_dict(self) -> Dict[str, Any]:
        r"""
        Returns the last global optimizer state known to this rank.

        .. warning:
            If the state has not been consolidated to this rank, this raises a
            runtime error, and even if it has, the state may not be up-to-date,
            depending on when :meth:`consolidate_state_dict` was last called.

        Raises:
            RuntimeError: if ``overlap_with_ddp=True`` and this method is
                called before this :class:`ZeroRedundancyOptimizer` instance
                has been fully initialized, which happens once
                :class:`DistributedDataParallel` gradient buckets have been
                rebuilt; or if this method is called without a preceding call
                to :meth:`consolidate_state_dict`.
        """
        self._check_overlap_initialized()

        if len(self._all_state_dicts) == 0:
            raise RuntimeError(
                "Optimizer state has not been consolidated on this rank. "
                f"Please call `consolidate_state_dict(to={self.rank})` on "
                "all ranks beforehand if you meant to save the global state."
            )

        # Get the possibly-stale global optimizer state that uses global
        # parameter indexing
        state_dict = super().state_dict()

        # Update the global optimizer state with local state information,
        # factoring in the translation from local to global indexing
        for rank, local_state_dict in enumerate(self._all_state_dicts):
            local_param_groups = local_state_dict["param_groups"]
            global_param_groups = self._partition_parameters()[rank]
            assert len(local_param_groups) == len(global_param_groups), \
                "Mismatch between number of local and global parameter groups"

            for local_param_group, global_param_group in zip(local_param_groups, global_param_groups):
                # `local_param_group` stores local indices, while
                # `global_param_group` stores the tensors directly
                local_param_indices = local_param_group["params"]
                global_params = global_param_group["params"]

                assert len(local_param_indices) == len(global_params), \
                    "Mismatch between number of local and global parameters in parameter group"
                for local_param_index, global_param in zip(local_param_indices, global_params):
                    # Update the global parameter state, if any
                    if local_param_index in local_state_dict["state"]:
                        global_param_index = self._param_to_index[global_param]
                        state_dict["state"][global_param_index] = local_state_dict["state"][local_param_index]

        # Sort the parameters in the state
        state_dict["state"] = dict(sorted(state_dict["state"].items()))
        return state_dict

    @staticmethod
    def _sync_param_groups(
        src_param_groups: List[Dict[Any, Any]],
        dst_param_groups: List[Dict[Any, Any]],
    ) -> None:
        r"""
        Syncs the attributes from the source parameter groups to the
        destination parameter groups.

        Example attributes include learning rate or scheduler attributes. The
        two parameter groups should have the same length (i.e. same number of
        parameter groups).

        Arguments:
            src_param_groups (list[dict]): parameter groups giving the
                attribute settings to copy.
            dst_param_groups (list[dict]): parameter groups giving the
                attribute settings to set.
        """
        assert len(src_param_groups) == len(dst_param_groups), \
            "Mismatch between number of source and destination parameter groups"
        for src_param_group, dst_param_group in zip(src_param_groups, dst_param_groups):
            # Sync all attributes except the parameters
            for attr in filter(lambda x: x != "params", src_param_group.keys()):
                dst_param_group[attr] = src_param_group[attr]

    def _build_param_buckets(self) -> None:
        r"""
        Builds parameter buckets if ``parameters_as_bucket_view=True`` so
        that for each device that stores this rank's parameters, there is a
        bucket (represented as a tensor) containing all of the parameters on
        that device that are assigned to a given rank in the parameter update
        partition.

        This method is called in the constructor and any time parameter
        trainability is changed.

        .. warning::
            The current implementation assumes that all of the parameters in a
            bucket are of the same dense type when allocating the bucket's
            tensor.

        .. warning::
            If the model parameters are stored across more than one device,
            then the storage partitioning must be the same across all
            processes in order for parameter synchronization to work.
        """
        if not self.parameters_as_bucket_view or self._overlap_with_ddp:
            return

        # `self._buckets[i][j]` are the parameters stored on device i and
        # assigned to rank j
        num_devices = len(self._device_to_params_per_rank)
        self._buckets = [[] for _ in range(num_devices)]  # type: ignore[assignment]

        for dev_i, (device, params_per_rank) in enumerate(self._device_to_params_per_rank.items()):
            for params in params_per_rank:
                bucket_size = 0
                dtype = None
                trainable_params = []
                for param in params:
                    if not _is_trainable(param):
                        # Clone in case the parameter was previously part of
                        # a bucket to avoid the data from being destroyed
                        param.data = param.data.detach().clone()
                    else:
                        bucket_size += param.numel()
                        trainable_params.append(param)
                    dtype = param.dtype  # assumes all same dtype

                if bucket_size == 0:
                    # Create a dummy bucket if there are no parameters
                    bucket = torch.zeros(1, device=device)
                else:
                    # Construct the bucket (assuming all dense and same dtype)
                    bucket = torch.empty(bucket_size, dtype=dtype, device=device)
                    offset = 0
                    for param in trainable_params:
                        offset_next = offset + param.numel()
                        bucket[offset:offset_next].copy_(param.data.flatten())
                        param.data = bucket[offset:offset_next].view_as(param.data)
                        offset = offset_next
                self._buckets[dev_i].append(bucket)  # type: ignore[arg-type]

    def _build_ddp_param_buckets(self) -> None:
        r"""
        Builds parameter buckets if ``overlap_with_ddp`` so that for each
        device that stores this rank's parameters, there is a :class:`list` of
        buckets (represented as tensors) containing the parameters on that
        device that are assigned to the rank in the parameter update
        partition and grouped following the :class:`DistributedDataParallel`
        gradient buckets.

        This method should only be called during the delayed initialization
        when ``overlap_with_ddp=True``.

        .. warning::
            The current implementation assumes that all of the parameters in a
            bucket are of the same dense type when allocating the bucket's
            tensor.

        .. warning::
            If the model parameters are stored across more than one device,
            then the storage partitioning must be the same across all
            processes in order for parameter synchronization to work.
        """
        assert self._overlap_with_ddp, \
            "`_build_ddp_param_buckets()` should only be called when " \
            "`overlap_with_ddp=True`"

        num_devices = len(self._device_to_buckets)
        self._buckets = [[{} for _ in range(self.world_size)] for _ in range(num_devices)]  # type: ignore[assignment]

        for dev_idx, (device, ddp_buckets_per_rank) in enumerate(self._device_to_buckets.items()):
            self._device_to_device_index[device] = dev_idx
            for rank, ddp_buckets in enumerate(ddp_buckets_per_rank):
                for ddp_bucket in ddp_buckets:
                    bucket_index = ddp_bucket.bucket_index  # type: ignore[attr-defined]
                    params = ddp_bucket.params              # type: ignore[attr-defined]
                    bucket_size = 0
                    dtype = None
                    for param in params:
                        assert _is_trainable(param), \
                            "Model parameter corresponding to a gradient in " \
                            "a DDP bucket should require a gradient"
                        bucket_size += param.numel()
                        dtype = param.dtype  # assumes all same dtype
                    assert bucket_size > 0
                    bucket = torch.empty(bucket_size, dtype=dtype, device=device)
                    offset = 0
                    # Construct the bucket (assuming all dense and same dtype)
                    for param in params:
                        offset_next = offset + param.numel()
                        bucket[offset:offset_next].copy_(param.data.flatten())
                        param.data = bucket[offset:offset_next].view_as(param.data)
                        offset = offset_next
                    self._buckets[dev_idx][rank][bucket_index] = bucket

    def _verify_and_init_params(self, params: Any) -> None:
        r"""
        Verifies the type of ``params`` and initializes ``self._all_params``
        if ``params`` is valid.

        While :class:`optim.Optimizer <torch.optim.Optimizer>` allows
        ``params`` to be an iterable of :class:`dict` s, currently
        ``ZeroRedundancyOptimizer`` strictly requires ``params`` to be an
        iterable of :class:`torch.Tensor` s.

        Raises:
            TypeError: ``params`` has an invalid type.
            ValueError: ``params`` is empty.
        """
        if isinstance(params, torch.Tensor):
            raise TypeError("params argument should be an iterable of "
                            f"Tensors, but got {torch.typename(params)}")
        try:
            self._all_params = list(params)
        except TypeError:
            raise TypeError("params argument should be an iterable of "
                            f"Tensors, but got {torch.typename(params)}")
        if len(self._all_params) == 0:
            raise ValueError("ZeroRedundancyOptimizer got an empty parameter "
                             "list")
        for param in self._all_params:
            if not isinstance(param, torch.Tensor):
                raise TypeError("params argument should be an iterable of "
                                "Tensors, but got an iterable containing "
                                f"{torch.typename(param)}")

    def _verify_same_dense_param_type(self) -> None:
        r"""
        Verifies that all parameters are of the same dense type.

        The method assumes that ``self._all_params`` has been initialized
        and is non-empty.

        Raises:
            ValueError: ``params`` contains sparse parameters or parameters
            of varying dense types.

        NOTE: This method can be removed once support for sparse parameters
        and varying parameter types is added.
        """
        typename = torch.typename(self._all_params[0])
        if self._all_params[0].is_sparse:
            raise ValueError("ZeroRedundancyOptimizer only supports using "
                             "the same dense type for all parameters but got "
                             f"{typename}")
        for param in self._all_params[1:]:
            other_typename = torch.typename(param)
            if other_typename != typename:
                raise ValueError("ZeroRedundancyOptimizer only supports "
                                 "using the same dense type for all "
                                 f"parameters but got both {typename} and "
                                 f"{other_typename}")

    def _get_is_trainable_mask(self) -> List[bool]:
        r"""
        Returns a boolean mask indicating if each parameter is trainable
        (``requires_grad``) or not.
        """
        return list(map(_is_trainable, self._all_params))

    def _init_local_optimizer(self) -> None:
        r"""
        Initializes this rank's local optimizer, responsible for its subset of
        the parameters.

        The local optimizer is saved in ``self.optim``.
        """
        assert self._optim_constructor is not None, \
            "The local optimizer class has not been set"

        param_groups = self._partition_parameters()[self.rank]
        # `overlap_with_ddp=True` requires a local functional optimizer
        if self._overlap_with_ddp:
            # Functional optimizers only support a single parameter group and
            # require passing in the parameters as a list
            assert len(param_groups) == 1, "Initializing the local " \
                "functional optimizer with more than one parameter group"
            params = param_groups[0]["params"]
            self.optim: Any = self._optim_constructor(params, **self._optim_defaults)
        else:
            # NOTE: Passing `param_groups` into the local optimizer constructor
            # bypasses the empty parameter list check
            self.optim: Optimizer = self._optim_constructor(param_groups, **self._optim_defaults)  # type: ignore[no-redef]

        # TODO: Manually add `self.param_groups` if using a functional
        # optimizer; remove this if/when the functional optimizers support
        # multiple parameter groups
        if self._overlap_with_ddp and not hasattr(self.optim, "param_groups"):
            assert hasattr(self.optim, "param_group"), \
                "The functional optimizer should set at least one of the " \
                "attributes `param_group` or `param_groups`"
            self.optim.param_groups = [self.optim.param_group]  # type: ignore[attr-defined]

        self._sync_param_groups(self.optim.param_groups, self.param_groups)

    def _init_zero_for_overlap(self) -> None:
        r"""
        Performs a delayed initialization of the local optimizer and the
        supporting data structures.
        """
        assert self._overlap_with_ddp, \
            "`_init_zero_for_overlap()` should only be called when " \
            "`overlap_with_ddp=True`"
        self._clear_cache()
        self._partition_parameters(self._overlap_info.params_per_rank)
        self._build_ddp_param_buckets()
        self._init_local_optimizer()

    def _ddp_bucket_index_to_rank(self, bucket_index: int) -> int:
        r"""Assigns a rank to a given DDP gradient bucket index."""
        return bucket_index % self.world_size

    def _get_assigned_ddp_bucket_indices(self) -> List[int]:
        r"""
        Returns a list of the DDP gradient bucket indices assigned to this rank
        to update.
        """
        assert self._overlap_info.status == _OverlapStatus.INITIALIZED
        num_buckets = len(self._overlap_info.params_per_bucket)
        assigned_indices = [
            bucket_index for bucket_index in range(num_buckets)
            if self._ddp_bucket_index_to_rank(bucket_index) == self.global_rank
        ]
        return assigned_indices

    def _check_overlap_initialized(self):
        r"""
        Checks that the delayed initialization has occurred (see
        :meth:`_init_zero_for_overlap`) if ``overlap_with_ddp=True``, and
        raises a ``RuntimeError`` if not. This should preface methods that
        should not be run before that delayed initialization.

        Raises:
            RuntimeError: if ``overlap_with_ddp=True`` and
                :meth:`_init_zero_for_overlap` has not been called.
        """
        if self._overlap_with_ddp \
                and self._overlap_info.status != _OverlapStatus.INITIALIZED:
            raise RuntimeError(
                "This method should not be called until this "
                "ZeroRedundancyOptimizer instance has been fully "
                "initialized"
            )

    def _get_optimizer_constructor(self, optimizer_class: Any) -> Any:
        r"""
        Returns the proper optimizer constructor, performing the necessary
        validation and transformation depending on ``overlap_with_ddp``.

        Returns:

            - ``optimizer_class`` if ``overlap_with_ddp=False`` and
                ``optimizer_class`` is not a functional optimizer.
            - ``optimizer_class`` if ``overlap_with_ddp=True`` and
                ``optimizer_class`` is already a functional optimizer.
            - The functional equivalent of ``optimizer_class`` if
                ``overlap_with_ddp=True`` and ``optimizer_class`` is not
                already a functional optimizer (assuming the equivalent
                exists).

        Raises:
            ValueError:

                - if ``overlap_with_ddp=True`` but ``optimizer_class`` is
                    neither a functional optimizer nor translatable to a
                    functional optimizer.
                - if ``overlap_with_ddp=False`` and ``optimizer_class`` is a
                    functional optimizer.
        """
<<<<<<< HEAD
        functional_optim_map = ZeroRedundancyOptimizer.functional_optim_map
=======
>>>>>>> 3bdbaf14
        functional_optims = functional_optim_map.values()
        if not self._overlap_with_ddp:
            if optimizer_class in functional_optims:
                # Using a functional optimizer is only supported when
                # `overlap_with_ddp=True`
                raise ValueError(
                    f"Passing in a functional optimizer {optimizer_class} "
                    "when `overlap_with_ddp=False`"
                )
            else:
                return optimizer_class
        else:
            if optimizer_class in functional_optims:
                # Already a functional optimizer
                return optimizer_class
            elif optimizer_class in functional_optim_map:
                # Translate the passed-in optimizer class to its functional
                # equivalent if `overlap_with_ddp=True`
                optim_constructor = functional_optim_map[optimizer_class]
                logging.info(
                    f"Using the functional optimizer {optim_constructor} "
                    f"instead of {optimizer_class} since "
                    "`overlap_with_ddp=True`"
                )
                return optim_constructor
            else:
                raise ValueError(
                    "Using `ddp_with_overlap=True` requires using a "
                    "functional optimizer, but there is no supported functional "
                    f"optimizer equivalent for {optimizer_class}"
                )<|MERGE_RESOLUTION|>--- conflicted
+++ resolved
@@ -14,11 +14,7 @@
 import torch
 import torch.distributed as dist
 from torch.distributed.algorithms.join import Join, Joinable, JoinHook
-<<<<<<< HEAD
-from torch.distributed.optim import DistributedOptimizer
-=======
 from torch.distributed.optim import functional_optim_map
->>>>>>> 3bdbaf14
 from torch.optim import Optimizer
 
 __all__ = ["ZeroRedundancyOptimizer"]
@@ -313,8 +309,6 @@
 
     """
 
-    functional_optim_map = DistributedOptimizer.functional_optim_map
-
     def __init__(
         self,
         params,
@@ -456,7 +450,6 @@
 
         Arguments:
             to (int): the rank that receives the optimizer states (default: 0).
-<<<<<<< HEAD
 
         Raises:
             RuntimeError: if ``overlap_with_ddp=True`` and this method is
@@ -465,16 +458,6 @@
                 :class:`DistributedDataParallel` gradient buckets have been
                 rebuilt.
 
-=======
-
-        Raises:
-            RuntimeError: if ``overlap_with_ddp=True`` and this method is
-                called before this :class:`ZeroRedundancyOptimizer` instance
-                has been fully initialized, which happens once
-                :class:`DistributedDataParallel` gradient buckets have been
-                rebuilt.
-
->>>>>>> 3bdbaf14
         .. warning:: This needs to be called on all ranks.
         """
         self._check_overlap_initialized()
@@ -593,7 +576,6 @@
     ) -> List[List[Dict]]:
         r"""
         Partitions parameters across distributed data parallel ranks.
-<<<<<<< HEAD
 
         Arguments:
             params_per_rank (list[list[torch.Tensor]], optional): a
@@ -604,18 +586,6 @@
                 internal algorithm.
                 (default: ``None``)
 
-=======
-
-        Arguments:
-            params_per_rank (list[list[torch.Tensor]], optional): a
-                :class:`list` of length world size containing :class:`list` s
-                of parameters to assign to each rank; this provides a way to
-                specify a partition manually.
-                If ``None``, the parameters are partitioned according to an
-                internal algorithm.
-                (default: ``None``)
-
->>>>>>> 3bdbaf14
         Returns:
             A :class:`list` where each element of the list contains the
             ``param_groups`` for a rank (which itself is a :class:`list` of
@@ -743,7 +713,6 @@
     def _sync_params(self):
         r"""
         Syncs all parameter shards across the ranks.
-<<<<<<< HEAD
 
         This rank sends its shard of the parameters to all other ranks and
         receives a shard from each other rank. This is done using
@@ -842,106 +811,6 @@
         Performs a single optimizer step without syncing parameters across
         ranks.
 
-=======
-
-        This rank sends its shard of the parameters to all other ranks and
-        receives a shard from each other rank. This is done using
-        ``broadcast()``. Parameters are sent bucket-by-bucket if
-        ``parameters_as_bucket_view=True``and sent parameter-by-parameter
-        otherwise.
-        """
-        handles = []
-        for rank in range(self.world_size):
-            handles.extend(self._broadcast_params_from_rank(rank))
-        _ = list(map(lambda x: x.wait(), handles))
-
-    @property
-    def _device_to_params_per_rank(
-        self
-    ) -> Dict[torch.device, List[List[torch.Tensor]]]:
-        r"""
-        :class:`dict` mapping each device to a :class:`list` of the per-rank parameter
-        lists filtered to only include the parameters stored on that device.
-        Each per-rank parameter list gives the parameters assigned to that rank
-        to update.
-
-        This is used for constructing the parameter buckets if
-        ``parameters_as_bucket_view=True``.
-
-        Let ``dev_i`` denote the ``i``th device for this rank. Then:
-        ``dev_0`` maps to a list containing:
-            rank 0's assigned parameters stored on ``dev_0``,
-            rank 1's assigned parameters stored on ``dev_0``,
-            ...
-        ``dev_1`` maps to a list containing:
-            rank 0's assigned parameters stored on ``dev_1``,
-            rank 1's assigned parameters stored on ``dev_1``,
-            ...
-        ...
-        """
-        assert self.parameters_as_bucket_view, \
-            "`_device_to_params_per_rank` should only be used if " \
-            "`parameters_as_bucket_view=True`"
-        if len(self._device_to_params_per_rank_cache) == 0:
-            for rank, param_groups in enumerate(self._partition_parameters()):
-                for param_group in param_groups:
-                    for param in param_group["params"]:
-                        device = param.device
-                        if device not in self._device_to_params_per_rank_cache:
-                            self._device_to_params_per_rank_cache[device] = [[] for _ in range(self.world_size)]
-                        self._device_to_params_per_rank_cache[device][rank].append(param)
-        return self._device_to_params_per_rank_cache
-
-    @property
-    def _device_to_buckets(
-        self
-    ) -> Dict[torch.device, List[List[_DDPBucket]]]:
-        r"""
-        :class:`dict` mapping each device to a :class:`list` of :class:`list`
-        of :class:`_DDPBucket` s.
-
-        ``_device_to_buckets[d][r][i]`` gives the ``i``th bucket
-        assigned to rank ``r`` stored on device ``d``, where each bucket
-        contains a list of the model parameters associated with the
-        corresponding logical :class:`DistributedDataParallel` gradient bucket.
-
-        This is used for constructing the parameter buckets if
-        ``overlap_with_ddp=True``.
-        """
-        assert self._overlap_with_ddp, \
-            "`_device_to_buckets()` should only be used if " \
-            "`overlap_with_ddp=True`"
-        if len(self._device_to_buckets_cache) > 0:
-            return self._device_to_buckets_cache
-
-        overlap_info = self._overlap_info
-        assert overlap_info.status == _OverlapStatus.INITIALIZED, \
-            "Accessing `_device_to_buckets` before the necessary " \
-            "information has been collected"
-
-        params_per_bucket = overlap_info.params_per_bucket
-        for bucket_idx, bucket_params in enumerate(params_per_bucket):
-            assert len(bucket_params) > 0, "Empty bucket"
-            rank = self._ddp_bucket_index_to_rank(bucket_idx)
-            bucket = _DDPBucket(bucket_idx, bucket_params)
-            device = bucket_params[0].device  # assume same device per bucket
-            if device not in self._device_to_buckets_cache:
-                self._device_to_buckets_cache[device] = [[] for _ in range(self.world_size)]
-            self._device_to_buckets_cache[device][rank].append(bucket)
-
-        return self._device_to_buckets_cache
-
-    def _local_step(
-        self,
-        gradients: Optional[List[Optional[torch.Tensor]]] = None,
-        closure: Optional[Callable[[], float]] = None,
-        **kwargs: Any,
-    ) -> Optional[float]:
-        r"""
-        Performs a single optimizer step without syncing parameters across
-        ranks.
-
->>>>>>> 3bdbaf14
         Arguments:
             gradients (list[Optional[torch.Tensor]], optional): a :class:`list`
                 of length equal to the number of parameters assigned to this
@@ -1056,7 +925,6 @@
         unused.
         """
         return _ZeROJoinHook(self)
-<<<<<<< HEAD
 
     @property
     def join_device(self) -> torch.device:
@@ -1071,22 +939,6 @@
         Load the state pertaining to the given rank from the input
         ``state_dict``, updating the local optimizer as needed.
 
-=======
-
-    @property
-    def join_device(self) -> torch.device:
-        return self._default_device
-
-    @property
-    def join_process_group(self) -> Any:
-        return self.process_group
-
-    def load_state_dict(self, state_dict: Dict[str, Any]) -> None:
-        r"""
-        Load the state pertaining to the given rank from the input
-        ``state_dict``, updating the local optimizer as needed.
-
->>>>>>> 3bdbaf14
         Arguments:
             state_dict (dict): optimizer state; should be an object returned
                 from a call to :meth:`state_dict`.
@@ -1483,10 +1335,6 @@
                 - if ``overlap_with_ddp=False`` and ``optimizer_class`` is a
                     functional optimizer.
         """
-<<<<<<< HEAD
-        functional_optim_map = ZeroRedundancyOptimizer.functional_optim_map
-=======
->>>>>>> 3bdbaf14
         functional_optims = functional_optim_map.values()
         if not self._overlap_with_ddp:
             if optimizer_class in functional_optims:
