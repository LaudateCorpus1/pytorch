--- conflicted
+++ resolved
@@ -753,7 +753,7 @@
         a ``ScriptModule`` object with a single ``forward()`` method containing the traced code.
         The returned ``ScriptModule`` will have the same set of sub-modules and parameters as the
         original ``nn.Module``.
-        If ``callable`` is a standalone function, ``trace`` returns ``torch.jit._C.Function``
+        If ``callable`` is a standalone function, ``trace`` returns ``torch._C.Function``
 
     Example (tracing a function)::
 
@@ -800,7 +800,6 @@
         # a `ScriptModule` with `forward` and `weighted_kernel_sum` methods
         inputs = {'forward' : example_forward_input, 'weighted_kernel_sum' : example_weight}
         module = torch.jit.trace_module(n, inputs)
-
     """
     if not _enabled:
         return func
@@ -1427,97 +1426,7 @@
         as Python functions, but in ``ScriptModule``\s methods are implemented as
         TorchScript functions,  a statically-typed subset of Python that contains all
         of PyTorch's built-in Tensor operations. This difference allows your
-<<<<<<< HEAD
         ``ScriptModule``\s code to run without the need for a Python interpreter.
-=======
-        ScriptModules code to run without the need for a Python interpreter.
-
-        ``ScriptModule``\s be created in two ways:
-
-        **Tracing:**
-
-            Using ``torch.jit.trace`` and ``torch.jit.trace_module``, you can turn an existing module or Python
-            function into a TorchScript ``torch._C.Function`` or ``ScriptModule``. You must provide example inputs,
-            and we run the function, recording the operations performed on all the tensors.
-            * The resulting recording of a standalone function produces ``torch._C.Function``.
-            * The resulting recording of ``forward`` function of ``nn.Module`` or ``nn.Module`` produces ``ScriptModule``.
-
-            This module also contains any parameters that the original
-            module had as well.
-
-            Example (tracing a function)::
-
-                import torch
-                def foo(x, y):
-                    return 2 * x + y
-                traced_foo = torch.jit.trace(foo, (torch.rand(3), torch.rand(3)))
-
-            .. note::
-                Tracing a standalone function will construct a ``torch._C.Function``, but
-                tracing an ``nn.Module``\s ``forward`` will construct a ``ScriptModule``
-
-            Example (tracing an existing module)::
-
-                import torch
-                import torch.nn as nn
-
-                class Net(nn.Module):
-                    def __init__(self):
-                        super(Net, self).__init__()
-                        self.conv = nn.Conv2d(1, 1, 3)
-
-                    def forward(self, x):
-                        return self.conv(x)
-
-                    def weighted_kernel_sum(self, weight):
-                        return weight * self.conv.weight
-
-
-                n = Net()
-                example_weight = torch.rand(1, 1, 3, 3)
-                example_forward_input = torch.rand(1, 1, 3, 3)
-
-                inputs = {'forward' : example_forward_input, 'weighted_kernel_sum' : example_weight}
-
-                # all three trace calls below are equivalent
-                # and construct `ScriptModule` with a single `forward` method
-                module = torch.jit.trace(n.forward, example_forward_input)
-                module = torch.jit.trace(n, example_forward_input)
-                module = torch.jit.trace_module(n, inputs)
-
-                # trace_module produces `ScriptModule` with two methods:
-                # `forward` and `weighted_kernel_sum`
-                module = torch.jit.trace_module(n, inputs)
-
-
-            .. note::
-
-                * The first three trace/trace_module calls are equivalent and return ``ScriptModule``
-                  with a single ``forward`` method.
-                * The last ``trace_module`` call produces a ``ScriptModule`` with two methods.
-
-                Tracing only records operations done when the given function is run on the given
-                tensors. Therefore, the returned ``ScriptModule`` will always run the same traced
-                graph on any input. This has some important implications when your module is
-                expected to run different sets of operations, depending on the input and/or the
-                module state. For example,
-
-                    + Tracing will not record any control-flow like if-statements or loops. When
-                      this control-flow is constant across your module, this is fine and it often
-                      inlines the control-flow decisions. But sometimes the control-flow is
-                      actually part of the model itself. For instance, a recurrent network is
-                      a loop over the (possibly dynamic) length of an input sequence.
-
-                    + In the returned ``ScriptModule``, operations that have different behaviors
-                      in ``training`` and ``eval`` modes will always behave as if it is in the
-                      mode it was in during tracing, no matter which mode the ``ScriptModule``
-                      is in.
-
-                In cases like these, tracing would not be appropriate and scripting is a better
-                choice.
-
-        **Scripting:**
->>>>>>> 8a7e57c4
 
         ``ScriptModule``\s should not be created manually, instead use either :func:`tracing <torch.jit.trace>` or :func:`scripting <torch.jit.script>`.
         """
