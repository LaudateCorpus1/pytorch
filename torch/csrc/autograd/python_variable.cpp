#include <torch/csrc/autograd/python_variable.h>

#include <torch/csrc/THP.h>
#include <torch/csrc/DynamicTypes.h>
#include <torch/csrc/Exceptions.h>
#include <torch/csrc/Device.h>
#include <torch/csrc/Size.h>
#include <torch/csrc/Types.h>
#include <torch/csrc/autograd/autograd.h>
#include <torch/csrc/autograd/edge.h>
#include <torch/csrc/autograd/python_cpp_function.h>
#include <torch/csrc/autograd/python_hook.h>
#include <torch/csrc/autograd/python_variable_indexing.h>
#include <torch/csrc/autograd/variable.h>
#include <torch/csrc/autograd/functions/accumulate_grad.h>
#include <torch/csrc/autograd/function.h>
#include <torch/csrc/autograd/generated/VariableType.h>
#include <torch/csrc/autograd/utils/error_messages.h>
#include <torch/csrc/autograd/utils/wrap_outputs.h>
#include <torch/csrc/tensor/python_tensor.h>
#include <pybind11/pybind11.h>
#include <torch/csrc/utils/cuda_lazy_init.h>
#include <torch/csrc/utils/pybind.h>
#include <torch/csrc/utils/pycfunction_helpers.h>
#include <torch/csrc/utils/python_strings.h>
#include <torch/csrc/utils/python_arg_parser.h>
#include <torch/csrc/utils/tensor_new.h>
#include <torch/csrc/jit/frontend/tracer.h>
#include <ATen/NamedTensorUtils.h>
#include <c10/util/DeadlockDetection.h>

#include <ATen/ATen.h>
#include <pybind11/pybind11.h>

#include <structmember.h>
#include <memory>
#include <utility>
#include <vector>

using namespace at;
using namespace torch;
using namespace torch::autograd;

namespace py = pybind11;

// NOLINTNEXTLINE(cppcoreguidelines-avoid-non-const-global-variables)
PyObject *THPVariableClass = nullptr;

// NOLINTNEXTLINE(cppcoreguidelines-avoid-non-const-global-variables)
PyObject *ParameterClass = nullptr;

// clang-tidy gets confused by static const
// NOLINTNEXTLINE(cppcoreguidelines-avoid-non-const-global-variables)
static const char* VOLATILE_WARNING =
    "volatile was removed and now has no effect. Use "
    "`with torch.no_grad():` instead.";

#ifdef USE_DEPLOY
// used only in libtorch_deployinterpreter.so
// there are muliple copies of the python interpreter that
// can shared Tensors, so rather than use their internal pointer
// to a PyObject use a library-local map.
static std::unordered_map<void*, PyObject*> impl_to_pyobj;

void set_pyobj(const Variable& self, PyObject* pyobj) {
  TORCH_CHECK(self.defined(), "cannot call set_pyobj() on undefined tensor");
  void* key = self.unsafeGetTensorImpl();
  if (!pyobj) {
    impl_to_pyobj.erase(key);
    return;
  }
  impl_to_pyobj[key] = pyobj;
}

PyObject* pyobj(const Variable& self) {
  TORCH_CHECK(self.defined(), "cannot call pyobj() on undefined tensor");
  auto it = impl_to_pyobj.find(self.unsafeGetTensorImpl());
  return it == impl_to_pyobj.end() ? nullptr : it->second;
}
#else
<<<<<<< HEAD
using torch::autograd::impl::pyobj;
using torch::autograd::impl::set_pyobj;
=======
void set_pyobj(const Variable& self, PyObject* pyobj) {
  TORCH_CHECK(self.defined(), "cannot call set_pyobj() on undefined tensor");
  self.unsafeGetTensorImpl()->set_pyobj(pyobj);
}

PyObject* pyobj(const Variable& self) {
  TORCH_CHECK(self.defined(), "cannot call pyobj() on undefined tensor");
  return self.unsafeGetTensorImpl()->pyobj();
}
>>>>>>> 98fcdb80
#endif

// Creates a new Python object for a Variable. The Variable must not already
// have a PyObject* associated with it.
static PyObject* THPVariable_NewWithVar(PyTypeObject* type, Variable var)
{
  PyObject* obj = type->tp_alloc(type, 0);
  if (obj) {
    auto v = (THPVariable*) obj;
    new (&v->cdata) Variable(std::move(var));
    set_pyobj(v->cdata, obj);
  }
  return obj;
}

PyObject * THPVariable_Wrap(Variable var)
{
  if (!var.defined()) {
    Py_RETURN_NONE;
  }

  if (auto obj = pyobj(var)) {
    Py_INCREF(obj);
    return obj;
  }

  return THPVariable_NewWithVar((PyTypeObject *)THPVariableClass, std::move(var));
}

static int THPVariable_traverse(THPVariable *self, visitproc visit, void *arg)
{
  Py_VISIT(self->backward_hooks);
  // We don't want to traverse the grad_fn, even if the Variable owns it and the
  // shared pointer's use count is 1. This is because we would need to treat
  // the grad_fn as part of the Python state and hold the GIL sometimes when
  // grad_fn's shared_ptr is copied, otherwise a race condition with the Python
  // GC could occur. Holding the GIL when the shared_ptr is copied adds
  // undesirable complexity/overhead.
  //
  // When hooks, a Variable, and its grad_fn are involved in a Python reference
  // cycle, because we're not traversing the grad_fn, the reference cycle will
  // in fact leak.
  //
  // See https://gist.github.com/zou3519/7ac92b84dd7d206dcc6eae55fee8372c
  // for more details about the race condition involving traversing the grad_fn
  // and the python GC.
  const auto& tensor = THPVariable_Unpack(self);
  if (tensor.defined()) {
    for (const auto& hook : torch::autograd::impl::hooks(tensor)) {
      if (auto pyhook = dynamic_cast<PyFunctionPreHook*>(hook.get())) {
        Py_VISIT(pyhook->dict);
      }
    }
  }
  return 0;
}

static int THPVariable_clear(THPVariable *self)
{
  Py_CLEAR(self->backward_hooks);
  const auto& tensor = THPVariable_Unpack(self);
  if (tensor.defined()) {
    if (auto grad_acc = torch::autograd::impl::try_get_grad_accumulator(tensor)) {
      grad_acc->pre_hooks().clear();
    }
    // We must clear the pyobj field in the base C++ Variable, to ensure
    // that if we attempt to pass the Variable to Python, we don't
    // attempt to reuse the (now-dead) PyObject.
    //
    // One non-obvious consequence of this: if you have a tensor x, you
    // take its id(), and then you let it become dead in Python, if you
    // get another reference to the tensor in Python later (because you
    // passed it from C++ to Python), you'll get a *different* id() the
    // second time around.  So you better make sure that if you're using
    // id() to keep track of Tensors, you better make sure their Python
    // objects stay live, buster!  See
    // https://github.com/pytorch/pytorch/issues/22884 for an example of
    // this actually showing up.
    set_pyobj(self->cdata, nullptr);
  }
  self->cdata.reset();
  return 0;
}

static void THPVariable_dealloc(THPVariable* self)
{
  PyObject_GC_UnTrack(self);
  THPVariable_clear(self);
  self->cdata.~Variable();
  Py_TYPE(self)->tp_free((PyObject*)self);
}

PyObject *THPVariable_pynew(PyTypeObject *type, PyObject *args, PyObject *kwargs);

// Instantiates a subclass of self with the same data.
static PyObject* THPVariable_as_subclass(PyObject* _self, PyObject* args, PyObject* kwargs) {
  HANDLE_TH_ERRORS
  const auto& self = THPVariable_Unpack(_self);
  static PythonArgParser parser({
    "as_subclass(PyObject* cls)",
  });
  ParsedArgs<1> parsed_args{};
  auto r = parser.parse(_self, args, kwargs, parsed_args);
  PyObject* cls = r.pyobject(0);
  if (!PyType_Check(cls)) {
    throw torch::TypeError("cls must be a type (got %s)", Py_TYPE(cls)->tp_name);
  }
  return THPVariable_NewWithVar((PyTypeObject*)cls, self.alias());
  END_HANDLE_TH_ERRORS
}

static PyObject* THPVariable_make_subclass(PyObject* _ignored, PyObject* args, PyObject* kwargs) {
  HANDLE_TH_ERRORS
  static PythonArgParser parser({
    "_make_subclass(PyObject* cls, Tensor data, bool require_grad=False)",
  });
  ParsedArgs<3> parsed_args{};
  auto r = parser.parse(args, kwargs, parsed_args);
  PyObject* cls = r.pyobject(0);
  if (!PyType_Check(cls)) {
    throw torch::TypeError("cls must be a type (got %s)", Py_TYPE(cls)->tp_name);
  }
  auto data = r.tensor(1).detach();
  // We set `data`'s `allow_tensor_metadata_change` to true here, because we want to
  // allow the following use case for backward compatibility:
  //
  // ```python
  // rnn = torch.nn.RNN(100, 100, 2)
  // # The following calls `torch._cudnn_rnn_flatten_weight(rnn._flat_weights, ...)`,
  // # which changes storage of `rnn`'s weights in-place
  // rnn.flatten_parameters()
  // ```
  data.unsafeGetTensorImpl()->set_allow_tensor_metadata_change(true);
  auto var = data.set_requires_grad(r.toBool(2));
  return THPVariable_NewWithVar((PyTypeObject*)cls, std::move(var));
  END_HANDLE_TH_ERRORS
}

typedef PyObject *(*getter)(PyObject *, void *);
typedef int (*setter)(PyObject *, PyObject *, void *);

PyObject *THPVariable_get_T(THPVariable *self, void *unused)
{
  HANDLE_TH_ERRORS
  if (check_has_torch_function((PyObject *)self)) {
    return handle_torch_function_getter(self, "T");
  }
  const auto& var = THPVariable_Unpack(self);
  return THPVariable_Wrap(var.numpy_T());
  END_HANDLE_TH_ERRORS
}

PyObject *THPVariable_get_cdata(THPVariable *self, void *unused)
{
  HANDLE_TH_ERRORS
  if (check_has_torch_function((PyObject *)self)) {
    return handle_torch_function_getter(self, "_cdata");
  }
  const auto& var = THPVariable_Unpack(self);
  return PyLong_FromVoidPtr(var.unsafeGetTensorImpl());
  END_HANDLE_TH_ERRORS
}

PyObject *THPVariable_get_version(THPVariable *self, void *unused)
{
  HANDLE_TH_ERRORS
  if (check_has_torch_function((PyObject *)self)) {
    return handle_torch_function_getter(self, "_version");
  }
  const auto& var = THPVariable_Unpack(self);
  return PyInt_FromLong(var._version());
  END_HANDLE_TH_ERRORS
}

PyObject *THPVariable_get_grad_fn(THPVariable *self, void *unused)
{
  HANDLE_TH_ERRORS
  if (check_has_torch_function((PyObject *)self)) {
    return handle_torch_function_getter(self, "grad_fn");
  }
  const auto& var = THPVariable_Unpack(self);
  if (!var.grad_fn()) {
    Py_RETURN_NONE;
  }
  return functionToPyObject(var.grad_fn());
  END_HANDLE_TH_ERRORS
}

static int THPVariable_set_grad_fn(THPVariable *self, PyObject *obj, void *unused)
{
  HANDLE_TH_ERRORS
  if (check_has_torch_function((PyObject *)self)) {
    return handle_torch_function_setter(self, "_grad_fn", obj);
  }
  THPUtils_assertRet(-1, obj, "Deletion of _grad_fn not allowed. Detach tensor instead!");
  THPUtils_assertRet(-1, obj == Py_None, "_grad_fn can be only set to None");
  THPVariable_Unpack(self).detach_();
  return 0;
  END_HANDLE_TH_ERRORS_RET(-1)
}

static PyObject *THPVariable_is_leaf(THPVariable *self, void *unused)
{
  HANDLE_TH_ERRORS
  if (check_has_torch_function((PyObject *)self)) {
    return handle_torch_function_getter(self, "is_leaf");
  }
  return PyBool_FromLong(!THPVariable_Unpack(self).grad_fn());
  END_HANDLE_TH_ERRORS
}

static PyObject * THPVariable_get_data(THPVariable *self, void *unused)
{
  HANDLE_TH_ERRORS
  if (check_has_torch_function((PyObject *)self)) {
    return handle_torch_function_getter(self, "data");
  }
  const auto& var = THPVariable_Unpack(self).variable_data();
  return THPVariable_Wrap(var);
  END_HANDLE_TH_ERRORS
}

int THPVariable_set_data(THPVariable *self, PyObject *data, void *unused)
{
  HANDLE_TH_ERRORS
  if (check_has_torch_function((PyObject *)self)) {
    return handle_torch_function_setter(self, "data", data);
  }
  THPUtils_assertRet(-1, data, "Deleting tensor data is not allowed. Delete tensor instead!");
  if (!THPVariable_Check(data)) {
    throw torch::TypeError("Variable data has to be a tensor, but got %s", Py_TYPE(data)->tp_name);
  }

  THPVariable_Unpack(self).set_data(THPVariable_Unpack(data));
  return 0;
  END_HANDLE_TH_ERRORS_RET(-1)
}

PyObject *THPVariable_get_grad(THPVariable *self, void *unused)
{
  HANDLE_TH_ERRORS
  if (check_has_torch_function((PyObject *)self)) {
    return handle_torch_function_getter(self, "grad");
  }
  return THPVariable_Wrap(THPVariable_Unpack(self).grad());
  END_HANDLE_TH_ERRORS
}

int THPVariable_set_grad(THPVariable *self, PyObject *py_grad, void *unused)
{
  HANDLE_TH_ERRORS
  if (check_has_torch_function((PyObject *)self)) {
    return handle_torch_function_setter(self, "grad", py_grad);
  }
  const auto& var = THPVariable_Unpack(self);
  if (!py_grad || py_grad == Py_None) {
    var.mutable_grad().reset();
    return 0;
  }

  THPUtils_assertRet(-1, THPVariable_Check(py_grad),
      "expected Variable or None (got %s)", THPUtils_typename(py_grad));
  THPUtils_assertRet(-1, self != (THPVariable*)py_grad,
      "can't assign Variable as its own grad");

  const auto& grad = THPVariable_Unpack(py_grad);
  bool gradIsSparse = (var.dtype() == grad.dtype() &&
                       var.device().type() == grad.device().type() &&
                       grad.layout() == kSparse);
  THPUtils_assertRet(-1, grad.options().type_equal(var.options()) || gradIsSparse,
      "assigned grad has data of a different type");
  if (var.is_cuda()) {
    THPUtils_assertRet(-1, grad.get_device() == var.get_device(),
        "assigned grad has data located on a different device");
  }
  THPUtils_assertRet(-1, grad.sizes().equals(var.sizes()),
      "assigned grad has data of a different size");

  var.mutable_grad() = grad;
  return 0;
  END_HANDLE_TH_ERRORS_RET(-1)
}

PyObject *THPVariable_get_volatile(THPVariable *self, void *unused)
{
  HANDLE_TH_ERRORS
  if (check_has_torch_function((PyObject *)self)) {
    return handle_torch_function_getter(self, "volatile");
  }
  const char* msg = "volatile was removed (Variable.volatile is always False)";
  auto r = PyErr_WarnEx(PyExc_UserWarning, msg, 1);
  if (r != 0) throw python_error();
  Py_RETURN_FALSE;
  END_HANDLE_TH_ERRORS
}

int THPVariable_set_volatile(THPVariable *self, PyObject *obj, void *unused)
{
  HANDLE_TH_ERRORS
  if (check_has_torch_function((PyObject *)self)) {
    return handle_torch_function_setter(self, "volatile", obj);
  }
  auto r = PyErr_WarnEx(PyExc_UserWarning, VOLATILE_WARNING, 1);
  if (r != 0) throw python_error();
  return 0;
  END_HANDLE_TH_ERRORS_RET(-1)
}

PyObject *THPVariable_get_output_nr(THPVariable *self, void *unused)
{
  HANDLE_TH_ERRORS
  if (check_has_torch_function((PyObject *)self)) {
    return handle_torch_function_getter(self, "output_nr");
  }
  const auto output_nr = static_cast<long>(THPVariable_Unpack(self).output_nr());
  return PyInt_FromLong(output_nr);
  END_HANDLE_TH_ERRORS
}

PyObject *THPVariable_get_requires_grad(THPVariable *self, void *unused)
{
  HANDLE_TH_ERRORS
  if (check_has_torch_function((PyObject *)self)) {
    return handle_torch_function_getter(self, "requires_grad");
  }
  return PyBool_FromLong(THPVariable_Unpack(self).requires_grad());
  END_HANDLE_TH_ERRORS
}

PyObject *THPVariable_get_ndim(THPVariable *self, void *unused)
{
  HANDLE_TH_ERRORS
  if (check_has_torch_function((PyObject *)self)) {
    return handle_torch_function_getter(self, "ndim");
  }
  return PyInt_FromLong(THPVariable_Unpack(self).dim());
  END_HANDLE_TH_ERRORS
}

PyObject *THPVariable_get_names(PyObject *self, void *unused)
{
  HANDLE_TH_ERRORS
  if (check_has_torch_function(self)) {
    return handle_torch_function_getter((THPVariable*)self, "names");
  }
  // The long-term plan is to return a list of (python) torch.Dimname.
  // However, for now, return a list of string.
  const auto& tensor = THPVariable_Unpack(self);
  size_t size = tensor.dim();
  THPObjectPtr tuple(PyTuple_New(size));
  if (!tuple) throw python_error();

  const auto dimnames = tensor.names();
  for (size_t i = 0; i < size; ++i) {
    // NOLINTNEXTLINE(cppcoreguidelines-init-variables)
    PyObject* str;
    if (dimnames[i].type() == at::NameType::WILDCARD) {
      // PyTuple_SET_ITEM steals a reference to the object. When the tuple is
      // deallocated, it'll decrement the refcount on Py_None, which is bad.
      // To avoid this, we "create" a new reference to Py_None by increasing
      // the refcount.
      // Sources:
      // - https://docs.python.org/3/c-api/tuple.html#c.PyTuple_SetItem
      // - https://stackoverflow.com/questions/16400600/how-to-return-a-tuple-containing-a-none-value-from-the-c-api
      Py_INCREF(Py_None);
      str = Py_None;
    } else {
      str = THPUtils_packString(dimnames[i].symbol().toUnqualString());
      if (!str) throw python_error();
    }
    PyTuple_SET_ITEM(tuple.get(), i, str);
  }
  return tuple.release();
  END_HANDLE_TH_ERRORS
}

int THPVariable_set_names(PyObject *self, PyObject *names, void *unused) {
  HANDLE_TH_ERRORS
  if (check_has_torch_function(self)) {
    return handle_torch_function_setter((THPVariable*)self, "names", names);
  }
  const auto& var = THPVariable_Unpack(self);
  if (names == Py_None) {
    at::internal_set_names_inplace(var, at::nullopt);
  } else {
    THPUtils_assertRet(-1,
        THPUtils_checkDimnameList(names),
        "names must either be None or a tuple of dim names");
    at::internal_set_names_inplace(var, torch::parseDimnameList(names));
  }
  return 0;
  END_HANDLE_TH_ERRORS_RET(-1)
}

int THPVariable_set_requires_grad(THPVariable *self, PyObject *obj, void *unused)
{
  HANDLE_TH_ERRORS
  if (check_has_torch_function((PyObject *)self)) {
    return handle_torch_function_setter(self, "requires_grad", obj);
  }
  THPUtils_assertRet(-1, obj && PyBool_Check(obj), "requires_grad must be a bool");
  const auto& var = THPVariable_Unpack(self);
  auto requires_grad = (obj == Py_True);
  if (!var.is_leaf()) {
    THPUtils_setError(autograd::utils::requires_grad_leaf_error(obj == Py_True).c_str());
    return -1;
  }
  if (requires_grad && !isDifferentiableType(at::typeMetaToScalarType((var.dtype())))) {
    THPUtils_setError("only Tensors of floating point and complex dtype can require gradients");
    return -1;
  }
  var.set_requires_grad(requires_grad);
  return 0;
  END_HANDLE_TH_ERRORS_RET(-1)
}

PyObject *THPVariable_get_name(THPVariable* self, void *unused)
{
  if (check_has_torch_function((PyObject *)self)) {
    HANDLE_TH_ERRORS
    return handle_torch_function_getter(self, "name");
    END_HANDLE_TH_ERRORS
  }
  const auto& tensor = THPVariable_Unpack(self);
  if (tensor.name() == "")
    Py_RETURN_NONE;
  return THPUtils_packString(tensor.name().c_str());
}

PyObject *THPVariable_get_backwards_hooks(THPVariable *self, void *unused)
{
  HANDLE_TH_ERRORS
  if (check_has_torch_function((PyObject *)self)) {
    return handle_torch_function_getter(self, "_backward_hooks");
  }
  if (self->backward_hooks) {
    Py_INCREF(self->backward_hooks);
    return self->backward_hooks;
  }
  Py_RETURN_NONE;
  END_HANDLE_TH_ERRORS
}

int THPVariable_set_backwards_hooks(THPVariable *self, PyObject *obj, void *unused)
{
  HANDLE_TH_ERRORS
  if (check_has_torch_function((PyObject *)self)) {
    return handle_torch_function_setter(self, "_backward_hooks", obj);
  }
  THPUtils_assertRet(-1, obj, "Deletion of _backwards_hooks not allowed!");
  if (obj == Py_None) {
    obj = nullptr;
  }
  Py_XINCREF(obj);
  Py_XDECREF(self->backward_hooks);
  self->backward_hooks = obj;
  const auto& tensor = THPVariable_Unpack(self);
  torch::autograd::impl::clear_hooks(tensor);
  if (obj) {
    torch::autograd::impl::add_hook(tensor, std::make_shared<PyFunctionPreHook>(obj, 0));
  }
  return 0;
  END_HANDLE_TH_ERRORS_RET(-1)
}

PyObject *THPVariable_get_base(THPVariable *self, void *unused)
{
  HANDLE_TH_ERRORS
  if (check_has_torch_function((PyObject *)self)) {
    return handle_torch_function_getter(self, "_base");
  }
  const auto& tensor = THPVariable_Unpack(self);
  if (tensor.is_view()) {
    return THPVariable_Wrap(tensor._base());
  }
  Py_RETURN_NONE;
  END_HANDLE_TH_ERRORS
}

#ifndef USE_DEPLOY
// This code is only used for asserts, so it is OK to skip it entirely from
// deploy interpreters (in which case we will just skip the safety check).  For
// a more precise check, it would be necessary to test that we are not holding
// the GIL for *all* active torch deploy interpreters.  There is not really any
// reason to do this.
struct ConcretePythonGILHooks : public c10::impl::PythonGILHooks {
  bool check_python_gil() const override {
    return Py_IsInitialized() && PyGILState_Check();
  };
};
// During process destruction, python_gil_hooks will get destructed, making
// further virtual calls on the object invalid.  By the ordering of declarations
// in this file, the registerer will get destructed first, removing the
// externally visible reference to the object.  Assuming at this point in time,
// there aren't other threads racing to read out the hooks, subsequent calls
// into GIL hooks will hit a nullptr and gracefully no-op the asserts (as
// desired, since at process shutdown time the Python interpreter is definitely
// dead).
//
// An alternative way to reduce the risk of python_gil_hooks going prematurely
// dead would be to leak it at destruction time.  I didn't do that because
// it's annoying to write the Registerer class for this case.
ConcretePythonGILHooks python_gil_hooks;
static c10::impl::PythonGILHooksRegisterer python_gil_hooks_registerer(&python_gil_hooks);
#endif

PyObject *THPVariable_get_shape(THPVariable *self, void *unused)
{
  HANDLE_TH_ERRORS
  if (check_has_torch_function((PyObject *)self)) {
    return handle_torch_function_getter(self, "shape");
  }
  return THPSize_New(THPVariable_Unpack(self));
  END_HANDLE_TH_ERRORS
}

PyObject *THPVariable_is_cuda(THPVariable *self, void *unused)
{
  HANDLE_TH_ERRORS
  if (check_has_torch_function((PyObject *)self)) {
    return handle_torch_function_getter(self, "is_cuda");
  }
  auto& self_ = THPVariable_Unpack(self);
  return torch::autograd::utils::wrap(self_.is_cuda());
  END_HANDLE_TH_ERRORS
}

PyObject* THPVariable_is_xpu(THPVariable* self, void* unused) {
  HANDLE_TH_ERRORS
  if (check_has_torch_function((PyObject*)self)) {
    return handle_torch_function_getter(self, "is_xpu");
  }
  auto& self_ = THPVariable_Unpack(self);
  return torch::autograd::utils::wrap(self_.is_xpu());
  END_HANDLE_TH_ERRORS
}

PyObject *THPVariable_is_sparse(THPVariable *self, void *unused)
{
  HANDLE_TH_ERRORS
  if (check_has_torch_function((PyObject *)self)) {
    return handle_torch_function_getter(self, "is_sparse");
  }
  auto& self_ = THPVariable_Unpack(self);
  return torch::autograd::utils::wrap(self_.is_sparse());
  END_HANDLE_TH_ERRORS
}

PyObject *THPVariable_is_sparse_csr(THPVariable *self, void *unused)
{
  HANDLE_TH_ERRORS
  if (check_has_torch_function((PyObject *)self)) {
    return handle_torch_function_getter(self, "is_sparse_csr");
  }
  auto& self_ = self->cdata;
  return torch::autograd::utils::wrap(self_.is_sparse_csr());
  END_HANDLE_TH_ERRORS
}

PyObject *THPVariable_is_mkldnn(THPVariable *self, void *unused)
{
  HANDLE_TH_ERRORS
  if (check_has_torch_function((PyObject *)self)) {
    return handle_torch_function_getter(self, "is_mkldnn");
  }
  auto& self_ = THPVariable_Unpack(self);
  return torch::autograd::utils::wrap(self_.is_mkldnn());
  END_HANDLE_TH_ERRORS
}

PyObject *THPVariable_is_mlc(THPVariable *self, void *unused)
{
  HANDLE_TH_ERRORS
  if (check_has_torch_function((PyObject *)self)) {
    return handle_torch_function_getter(self, "is_mlc");
  }
  auto& self_ = THPVariable_Unpack(self);
  return torch::autograd::utils::wrap(self_.is_mlc());
  END_HANDLE_TH_ERRORS
}

PyObject *THPVariable_is_vulkan(THPVariable *self, void *unused)
{
  HANDLE_TH_ERRORS
  if (check_has_torch_function((PyObject *)self)) {
    return handle_torch_function_getter(self, "is_vulkan");
  }
  auto& self_ = THPVariable_Unpack(self);
  return torch::autograd::utils::wrap(self_.is_vulkan());
  END_HANDLE_TH_ERRORS
}

PyObject *THPVariable_is_quantized(THPVariable *self, void *unused)
{
  HANDLE_TH_ERRORS
  if (check_has_torch_function((PyObject *)self)) {
    return handle_torch_function_getter(self, "is_quantized");
  }
  auto& self_ = THPVariable_Unpack(self);
  return torch::autograd::utils::wrap(self_.is_quantized());
  END_HANDLE_TH_ERRORS
}

PyObject *THPVariable_is_meta(THPVariable *self, void *unused)
{
  HANDLE_TH_ERRORS
  if (check_has_torch_function((PyObject *)self)) {
    return handle_torch_function_getter(self, "is_meta");
  }
  auto& self_ = THPVariable_Unpack(self);
  return torch::autograd::utils::wrap(self_.is_meta());
  END_HANDLE_TH_ERRORS
}

PyObject *THPVariable_is_complex(THPVariable *self, void *unused)
{
  HANDLE_TH_ERRORS
  if (check_has_torch_function((PyObject *)self)) {
    return handle_torch_function_getter(self, "is_complex");
  }
  auto& self_ = THPVariable_Unpack(self);
  return torch::autograd::utils::wrap(self_.is_complex());
  END_HANDLE_TH_ERRORS
}

static PyObject *THPVariable_dtype(THPVariable *self, void *unused)
{
  HANDLE_TH_ERRORS
  if (check_has_torch_function((PyObject *)self)) {
    return handle_torch_function_getter(self, "dtype");
  }
  auto& self_ = THPVariable_Unpack(self);
  return torch::autograd::utils::wrap(torch::getTHPDtype(self_.scalar_type()));
  END_HANDLE_TH_ERRORS
}

static PyObject * THPVariable_layout(THPVariable* self, void *unused) {
  HANDLE_TH_ERRORS
  if (check_has_torch_function((PyObject *)self)) {
    return handle_torch_function_getter(self, "layout");
  }
  auto& self_ = THPVariable_Unpack(self);
  return torch::autograd::utils::wrap(torch::getTHPLayout(self_.layout()));
  END_HANDLE_TH_ERRORS
}

static PyObject * THPVariable_device(THPVariable* self, void *unused) {
  HANDLE_TH_ERRORS
  if (check_has_torch_function((PyObject *)self)) {
    return handle_torch_function_getter(self, "device");
  }
  return THPDevice_New(THPVariable_Unpack(self).device());
  END_HANDLE_TH_ERRORS
}

PyObject *THPVariable_get_real(THPVariable* self, void *unused)
{
  HANDLE_TH_ERRORS
  if (check_has_torch_function((PyObject *)self)) {
    return handle_torch_function_getter(self, "real");
  }
  auto& self_ = THPVariable_Unpack(self);
  auto real = at::real(self_);
  return THPVariable_Wrap(real);
  END_HANDLE_TH_ERRORS
}

PyObject *THPVariable_get_imag(THPVariable* self, void *unused)
{
  HANDLE_TH_ERRORS
  if (check_has_torch_function((PyObject *)self)) {
    return handle_torch_function_getter(self, "imag");
  }
  auto& self_ = THPVariable_Unpack(self);
  auto imag = at::imag(self_);
  return THPVariable_Wrap(imag);
  END_HANDLE_TH_ERRORS
}

int THPVariable_set_real(THPVariable *self, THPVariable *real, void *unused)
{
  HANDLE_TH_ERRORS
  auto& self_ = THPVariable_Unpack(self);
  auto self_real = at::real(self_);
  self_real.copy_(THPVariable_Unpack(real));
  return 0;
  END_HANDLE_TH_ERRORS_RET(-1)
}

int THPVariable_set_imag(THPVariable* self, THPVariable *imag, void *unused)
{
  HANDLE_TH_ERRORS
  auto& self_ = THPVariable_Unpack(self);
  auto self_imag = at::imag(self_);
  self_imag.copy_(THPVariable_Unpack(imag));
  return 0;
  END_HANDLE_TH_ERRORS_RET(-1)
}

// properties are registered here because we are currently only able to bind them
// manually. TODO: make declarable in native_functions
// NOLINTNEXTLINE(modernize-avoid-c-arrays,cppcoreguidelines-avoid-c-arrays,cppcoreguidelines-avoid-non-const-global-variables)
static struct PyGetSetDef THPVariable_properties[] = {
  {"T", (getter)THPVariable_get_T, nullptr, nullptr, nullptr},
  {"_cdata", (getter)THPVariable_get_cdata, nullptr, nullptr, nullptr},
  {"_version", (getter)THPVariable_get_version, nullptr, nullptr, nullptr},
  {"grad_fn", (getter)THPVariable_get_grad_fn, nullptr, nullptr, nullptr},
  {"_grad_fn", (getter)THPVariable_get_grad_fn, (setter)THPVariable_set_grad_fn, nullptr, nullptr},
  {"is_leaf", (getter)THPVariable_is_leaf, nullptr, nullptr, nullptr},
  {"data", (getter)THPVariable_get_data, (setter)THPVariable_set_data, nullptr, nullptr},
  {"_grad", (getter)THPVariable_get_grad, (setter)THPVariable_set_grad, nullptr, nullptr}, // Allows the python class to override .grad
  {"grad", (getter)THPVariable_get_grad, (setter)THPVariable_set_grad, nullptr, nullptr},
  {"_base", (getter)THPVariable_get_base, nullptr, nullptr, nullptr},
  {"volatile", (getter)THPVariable_get_volatile, (setter)THPVariable_set_volatile, nullptr, nullptr},
  {"output_nr", (getter)THPVariable_get_output_nr, nullptr, nullptr, nullptr},
  {"requires_grad", (getter)THPVariable_get_requires_grad, (setter)THPVariable_set_requires_grad, nullptr, nullptr},
  {"_backward_hooks", (getter)THPVariable_get_backwards_hooks, (setter)THPVariable_set_backwards_hooks, nullptr, nullptr},
  {"name", (getter)THPVariable_get_name, nullptr, nullptr, nullptr},
  {"shape", (getter)THPVariable_get_shape, nullptr, nullptr, nullptr},
  {"is_cuda", (getter)THPVariable_is_cuda, nullptr, nullptr, nullptr},
  {"is_xpu", (getter)THPVariable_is_xpu, nullptr, nullptr, nullptr},
  {"is_sparse", (getter)THPVariable_is_sparse, nullptr, nullptr, nullptr},
  {"is_sparse_csr", (getter)THPVariable_is_sparse_csr, nullptr, nullptr, nullptr},
  {"is_mkldnn", (getter)THPVariable_is_mkldnn, nullptr, nullptr, nullptr},
  {"is_mlc", (getter)THPVariable_is_mlc, nullptr, nullptr, nullptr},
  {"is_vulkan", (getter)THPVariable_is_vulkan, nullptr, nullptr, nullptr},
  {"is_complex", (getter)THPVariable_is_complex, nullptr, nullptr, nullptr},
  {"is_quantized", (getter)THPVariable_is_quantized, nullptr, nullptr, nullptr},
  {"is_meta", (getter)THPVariable_is_meta, nullptr, nullptr, nullptr},
  {"dtype", (getter)THPVariable_dtype, nullptr, nullptr, nullptr},
  {"layout", (getter)THPVariable_layout, nullptr, nullptr, nullptr},
  {"device", (getter)THPVariable_device, nullptr, nullptr, nullptr},
  {"ndim", (getter)THPVariable_get_ndim, nullptr, nullptr, nullptr},
  {"names", (getter)THPVariable_get_names, (setter)THPVariable_set_names, nullptr, nullptr},
  {"real", (getter)THPVariable_get_real, (setter)THPVariable_set_real, nullptr, nullptr},
  {"imag", (getter)THPVariable_get_imag, (setter)THPVariable_set_imag, nullptr, nullptr},
  {nullptr}
};

// NOLINTNEXTLINE(cppcoreguidelines-avoid-non-const-global-variables)
static PyMappingMethods THPVariable_as_mapping = {
  THPVariable_length,
  THPVariable_getitem,
  THPVariable_setitem,
};

// NOLINTNEXTLINE(modernize-avoid-c-arrays,cppcoreguidelines-avoid-c-arrays,cppcoreguidelines-avoid-non-const-global-variables)
static PyMethodDef extra_methods[] = {
  {"as_subclass", castPyCFunctionWithKeywords(THPVariable_as_subclass),
    METH_VARARGS | METH_KEYWORDS, nullptr},
  {"_make_subclass", castPyCFunctionWithKeywords(THPVariable_make_subclass),
    METH_STATIC | METH_VARARGS | METH_KEYWORDS, nullptr},
  {nullptr}
};

/* From https://github.com/python/cpython/blob/v3.7.0/Modules/xxsubtype.c
   If compiled as a shared library instead, some compilers don't allow addresses
   of Python objects defined in other libraries to be used in static
   initializers here.  The DEFERRED_ADDRESS macro is used to tag the slots where
   such addresses appear; the module init function must fill in the tagged slots
   at runtime.  The argument is for documentation -- the macro ignores it.
*/
#define DEFERRED_ADDRESS(ADDR) nullptr

struct THPVariableMeta {
  PyHeapTypeObject base;
};

int THPVariableMetaType_init(PyObject *cls, PyObject *args, PyObject *kwargs);

// NOLINTNEXTLINE(cppcoreguidelines-avoid-non-const-global-variables)
PyTypeObject THPVariableMetaType = {
  PyVarObject_HEAD_INIT(DEFERRED_ADDRESS(&PyType_Type), 0)
  "torch._C._TensorMeta",                      /* tp_name */
  sizeof(THPVariableMeta),                     /* tp_basicsize */
  0,                                           /* tp_itemsize */
  nullptr,                                     /* tp_dealloc */
  // NOLINTNEXTLINE(modernize-use-nullptr)
  0,                                           /* tp_vectorcall_offset */
  nullptr,                                     /* tp_getattr */
  nullptr,                                     /* tp_setattr */
  nullptr,                                     /* tp_reserved */
  nullptr,                                     /* tp_repr */
  nullptr,                                     /* tp_as_number */
  nullptr,                                     /* tp_as_sequence */
  nullptr,                                     /* tp_as_mapping */
  nullptr,                                     /* tp_hash  */
  nullptr,                                     /* tp_call */
  nullptr,                                     /* tp_str */
  nullptr,                                     /* tp_getattro */
  nullptr,                                     /* tp_setattro */
  nullptr,                                     /* tp_as_buffer */
  Py_TPFLAGS_DEFAULT | Py_TPFLAGS_BASETYPE,    /* tp_flags */
  nullptr,                                     /* tp_doc */
  nullptr,                                     /* tp_traverse */
  nullptr,                                     /* tp_clear */
  nullptr,                                     /* tp_richcompare */
  0,                                           /* tp_weaklistoffset */
  nullptr,                                     /* tp_iter */
  nullptr,                                     /* tp_iternext */
  nullptr,                                     /* tp_methods */
  nullptr,                                     /* tp_members */
  nullptr,                                     /* tp_getset */
  DEFERRED_ADDRESS(&PyType_Type),              /* tp_base */
  nullptr,                                     /* tp_dict */
  nullptr,                                     /* tp_descr_get */
  nullptr,                                     /* tp_descr_set */
  0,                                           /* tp_dictoffset */
  THPVariableMetaType_init,                    /* tp_init */
  nullptr,                                     /* tp_alloc */
  nullptr,                                     /* tp_new */
};

// NOLINTNEXTLINE(cppcoreguidelines-avoid-non-const-global-variables)
PyTypeObject THPVariableType = {
  PyVarObject_HEAD_INIT(&THPVariableMetaType, 0)
  "torch._C._TensorBase",                      /* tp_name */
  sizeof(THPVariable),                         /* tp_basicsize */
  0,                                           /* tp_itemsize */
  (destructor)THPVariable_dealloc,             /* tp_dealloc */
  // NOLINTNEXTLINE(modernize-use-nullptr)
  0,                                           /* tp_vectorcall_offset */
  nullptr,                                     /* tp_getattr */
  nullptr,                                     /* tp_setattr */
  nullptr,                                     /* tp_reserved */
  nullptr,                                     /* tp_repr */
  nullptr,                                     /* tp_as_number */
  nullptr,                                     /* tp_as_sequence */
  &THPVariable_as_mapping,                     /* tp_as_mapping */
  nullptr,                                     /* tp_hash  */
  nullptr,                                     /* tp_call */
  nullptr,                                     /* tp_str */
  nullptr,                                     /* tp_getattro */
  nullptr,                                     /* tp_setattro */
  nullptr,                                     /* tp_as_buffer */
  Py_TPFLAGS_DEFAULT | Py_TPFLAGS_BASETYPE | Py_TPFLAGS_HAVE_GC, /* tp_flags */
  nullptr,                                     /* tp_doc */
  (traverseproc)THPVariable_traverse,          /* tp_traverse */
  (inquiry)THPVariable_clear,                  /* tp_clear */
  nullptr,                                     /* tp_richcompare */
  0,                                           /* tp_weaklistoffset */
  nullptr,                                     /* tp_iter */
  nullptr,                                     /* tp_iternext */
  nullptr,                                     /* tp_methods */
  nullptr,                                     /* tp_members */
  THPVariable_properties,                      /* tp_getset */
  nullptr,                                     /* tp_base */
  nullptr,                                     /* tp_dict */
  nullptr,                                     /* tp_descr_get */
  nullptr,                                     /* tp_descr_set */
  0,                                           /* tp_dictoffset */
  nullptr,                                     /* tp_init */
  nullptr,                                     /* tp_alloc */
  // Although new is provided here, it is illegal to call this with cls ==
  // THPVariableMeta.  Instead, subclass it first and then construct it
  THPVariable_pynew,                           /* tp_new */
};

PyObject *THPVariable_pynew(PyTypeObject *type, PyObject *args, PyObject *kwargs)
{
  HANDLE_TH_ERRORS
  TORCH_CHECK(type != &THPVariableType, "Cannot directly construct _TensorBase; subclass it and then construct that");
  jit::tracer::warn("torch.Tensor", jit::tracer::WARN_CONSTRUCTOR);
  auto tensor = torch::utils::legacy_tensor_ctor(torch::tensors::get_default_dispatch_key(), torch::tensors::get_default_scalar_type(), args, kwargs);
  return THPVariable_NewWithVar(type, std::move(tensor));
  END_HANDLE_TH_ERRORS
}


int THPVariableMetaType_init(PyObject *cls, PyObject *args, PyObject *kwargs) {
  if (PyType_Type.tp_init(cls, args, kwargs) < 0) {
    return -1;
  }
  // TODO: put in custom tp_dealloc
  return 0;
}

namespace torch { namespace autograd {

// NOLINTNEXTLINE(modernize-avoid-c-arrays,cppcoreguidelines-avoid-c-arrays,cppcoreguidelines-avoid-non-const-global-variables)
extern PyMethodDef variable_methods[];
extern void initTorchFunctions(PyObject *module);

void initTensorImplConversion(PyObject* module) {
  auto m = py::handle(module).cast<py::module>();
  m.def("_wrap_tensor_impl", [](void* ptr) {
    auto p = c10::intrusive_ptr<c10::TensorImpl, at::UndefinedTensorImpl>::
        unsafe_reclaim_from_nonowning(static_cast<c10::TensorImpl*>(ptr));
    TORCH_CHECK(p.defined(), "Can't wrap undefined tensor");
    auto tensor = at::Tensor::wrap_tensor_impl(std::move(p));
    // NOLINTNEXTLINE(performance-move-const-arg)
    return py::cast(std::move(tensor));
  });
  // set on the module level to avoid mixing pybind and plain CPython extensions
  m.def("_tensor_impl_raw_handle", [](torch::autograd::Variable* t) -> void* {
    // We return a raw non-owning pointer here, we rely on surrounding
    // code to keep the original tensor alive
    return t->getIntrusivePtr().get();
  });
}
}}

bool THPVariable_initModule(PyObject *module)
{
  THPVariableMetaType.tp_base = &PyType_Type;
  if (PyType_Ready(&THPVariableMetaType) < 0)
    return false;
  Py_INCREF(&THPVariableMetaType);
  PyModule_AddObject(module, "_TensorMeta",   (PyObject *)&THPVariableMetaType);

  static std::vector<PyMethodDef> methods;
  THPUtils_addPyMethodDefs(methods, torch::autograd::variable_methods);
  THPUtils_addPyMethodDefs(methods, extra_methods);
  THPVariableType.tp_methods = methods.data();
  if (PyType_Ready(&THPVariableType) < 0)
    return false;
  Py_INCREF(&THPVariableType);
  PyModule_AddObject(module, "_TensorBase",   (PyObject *)&THPVariableType);
  torch::autograd::initTorchFunctions(module);
  torch::autograd::initTensorImplConversion(module);
  return true;
}<|MERGE_RESOLUTION|>--- conflicted
+++ resolved
@@ -78,10 +78,6 @@
   return it == impl_to_pyobj.end() ? nullptr : it->second;
 }
 #else
-<<<<<<< HEAD
-using torch::autograd::impl::pyobj;
-using torch::autograd::impl::set_pyobj;
-=======
 void set_pyobj(const Variable& self, PyObject* pyobj) {
   TORCH_CHECK(self.defined(), "cannot call set_pyobj() on undefined tensor");
   self.unsafeGetTensorImpl()->set_pyobj(pyobj);
@@ -91,7 +87,6 @@
   TORCH_CHECK(self.defined(), "cannot call pyobj() on undefined tensor");
   return self.unsafeGetTensorImpl()->pyobj();
 }
->>>>>>> 98fcdb80
 #endif
 
 // Creates a new Python object for a Variable. The Variable must not already
