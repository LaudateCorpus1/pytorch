#pragma once

#include <torch/csrc/autograd/edge.h>
#include <torch/csrc/autograd/grad_mode.h>
#include <torch/csrc/autograd/anomaly_mode.h>
#include <torch/csrc/autograd/profiler.h>
#include <torch/csrc/autograd/saved_variable.h>
#include <torch/csrc/autograd/input_metadata.h>
#include <torch/csrc/autograd/variable.h>
#include <torch/csrc/utils/python_stub.h>
#include <torch/csrc/utils/variadic.h>

#include <ATen/ATen.h>
#include <ATen/SequenceNumber.h>
#include <c10/util/Exception.h>

#include <algorithm>
#include <cstdint>
#include <initializer_list>
#include <memory>
#include <string>
#include <utility>
#include <vector>

namespace torch { namespace autograd {

struct Edge;
struct FunctionPostHook;
struct FunctionPreHook;

using tensor_list = std::vector<at::Tensor>;
using variable_list = std::vector<Variable>;
using edge_list = std::vector<Edge>;
using saved_variable_list = std::vector<SavedVariable>;
using IndexRange = std::pair<size_t, size_t>;

// Custom deleter to prevent stack overflows.
TORCH_API void deleteNode(Node* function);

// Guard that sets and restores the evaluating node
class NodeGuard {
 public:
  explicit NodeGuard(std::shared_ptr<Node> node);
  ~NodeGuard();

 private:
  std::shared_ptr<Node> last_evaluating_node_;
};

//~~~~~~~~~~~~~~~~~~~~~~~~~~~~~~~~~~~~~~~~~~~~~~~~~~~~~~~~~~~~~~~~~~~~~~~~~~~~~
//                               Node
//~~~~~~~~~~~~~~~~~~~~~~~~~~~~~~~~~~~~~~~~~~~~~~~~~~~~~~~~~~~~~~~~~~~~~~~~~~~~~
// A `Node` is an abstract class that represents an operation taking zero
// or more input `Variable`s and producing zero or more output `Variable`s. All
// functions in PyTorch's autograd machinery derive from this class and
// override its `apply` method. Instances of such subclasses will then be
// invokeable via the call operator.
//
//                    Nodes in the Autograd Graph
//~~~~~~~~~~~~~~~~~~~~~~~~~~~~~~~~~~~~~~~~~~~~~~~~~~~~~~~~~~~~~~~~~~~~~~~~~~~~~
// When viewing the autograd system as a graph, `Node`s are the vertices or
// nodes, connected to each other via (directed) `Edge`s, which themselves are
// represented via (`Node`, input_nr) pairs. `Variable`s are the outputs to
// and inputs of `Node`s, and travel between these edges during execution
// of the graph. When two or more `Edge`s (from different sources) point at the
// same input to a `Node`, the values produced along all of these edges are
// implicitly summed prior to being forwarded to the target `Node`.
//
//                              Hierarchy
//~~~~~~~~~~~~~~~~~~~~~~~~~~~~~~~~~~~~~~~~~~~~~~~~~~~~~~~~~~~~~~~~~~~~~~~~~~~~~
// Subclasses usually represent differentiable functions as well as their
// gradient operators. Note, however, that due to the very general definition
// of a `Node` taking *zero* or more inputs and producing *zero* or more
// outputs, uses of `Node`s are flexible and extend beyond purely
// mathematical operations. For example, the `AccumulateGrad` function is a
// *sink*: it takes one input, but produces no outputs, instead accumulating
// the input as a side effect. At the other extreme, the `GraphRoot` function
// receives no inputs from other functions, but produces multiple outputs.
//
//                              Interface
//~~~~~~~~~~~~~~~~~~~~~~~~~~~~~~~~~~~~~~~~~~~~~~~~~~~~~~~~~~~~~~~~~~~~~~~~~~~~~
// The most important method on `Node` is the call operator, which takes in
// a list of variables and produces a list of variables. The precise size of
// these lists can be determined with `num_inputs()` and `num_outputs()`.
// `Node`s are stitched together via their `next_edge` interface, which let
// you manipulate the set of outgoing edges of a `Node`. You can add an
// edge with `add_next_edge()`, retrieve an edge with `next_edge(index)` and
// iterate over them via the `next_edges()` method. Other methods exist for
// integration with the JIT and other parts of PyTorch. Every `Node` has a
// *sequence number* that increases monotonically in the order of `Node`
// construction. It can be retrieved via the `sequence_nr()` method. Note that
// this sequence number is *thread local*. This means that when `Node`s
// `A`, `B` and `C` are created consecutively in the same thread, their
// sequence numbers will be ordered `A` < `B` < `C`. If, however, `A` and `B`
// are created in one thread and `C` is created in a new thread, there are *no
// guarantees* w.r.t. the ordering of `C` relative to `A` or `B`.
// See NOTE [ Sequence Number] for more details on the usages of sequence number.
//~~~~~~~~~~~~~~~~~~~~~~~~~~~~~~~~~~~~~~~~~~~~~~~~~~~~~~~~~~~~~~~~~~~~~~~~~~~~~
struct TORCH_API Node : std::enable_shared_from_this<Node> {
 public:
  /// Construct a new `Node` with the given `next_edges`
  explicit Node(
      uint64_t sequence_nr,
      edge_list&& next_edges = edge_list())
      : sequence_nr_(sequence_nr),
      next_edges_(std::move(next_edges)) {

    for (const Edge& edge: next_edges_) {
      update_topological_nr(edge);
    }

    if (AnomalyMode::is_enabled()) {
      metadata()->store_stack();

      // If anomaly mode is enabled and graph is constructed, then assign the
      // currently evaluating node as the parent of this node.
      // A parent is a Node where this Node is created.
      // We are tracking the parents to track multiple backward operations.
      assign_parent();
    }

    // Store the thread_id of the forward operator.
    // See NOTE [ Sequence Numbers ]
    thread_id_ = at::RecordFunction::currentThreadId();
  }

  explicit Node(edge_list&& next_edges = edge_list())
    : Node(/*sequence_nr=*/at::sequence_number::get_and_increment(),
    std::move(next_edges)) {}

  /// Nodes are neither copyable nor moveable.
  Node(const Node& other) = delete;
  Node(Node&& other) = delete;
  Node& operator=(const Node& other) = delete;
  Node& operator=(Node&& other) = delete;
  virtual ~Node() = default;

  /// Evaluates the function on the given inputs and returns the result of the
  /// function call.
  variable_list operator()(variable_list&& inputs) {
    // In the first iteration of named tensors, autograd ignores names and
    // operates on unnamed tensors. In the long term, autograd should
    // probably operate with names.
    at::NoNamesGuard no_names_guard;

    bool pre_sampled = false;
    if (at::shouldRunRecordFunction(&pre_sampled)) {
      // Using RecordFunction to trigger observers in the backward pass
      at::RecordFunction guard(at::RecordScope::BACKWARD_FUNCTION, pre_sampled);
      if (guard.isActive()) {
        // Using sequence number and thread id to correlate with
        // the forward pass function
        guard.setForwardThreadId(thread_id_);
        if (guard.needsInputs()) {
          guard.before(
            name(),
            std::vector<c10::IValue>(inputs.begin(), inputs.end()),
            sequence_nr());
        } else {
          guard.before(name(), sequence_nr());
        }
      }
      // keeping stack guard object alive during the call
      return apply(std::move(inputs));
    } else {
      return apply(std::move(inputs));
    }
  }

  // Graph Connectivity API
  //~~~~~~~~~~~~~~~~~~~~~~~~~~~~~~~~~~~~~~~~~~~~~~~~~~~~~~~~~~~~~~~~~~~~~~~~~~~

  // Inputs. NOTE: inputs of the grad_fn correspond to Tensor outputs of the
  // forward function.

  // Marker for expected undefined input
  struct undefined_input {};

  /// Adds the type and shape metadata for a new input. Returns the index of
  /// of the new input.
  uint32_t add_input_metadata(
    const at::TensorOptions& options
  , at::IntArrayRef shape
  , at::Device device) noexcept {
    uint32_t input_nr = input_metadata_.size();
    input_metadata_.emplace_back(options, shape, device);
    return input_nr;
  }

  uint32_t add_input_metadata(const at::Tensor& t) noexcept {
    uint32_t input_nr = input_metadata_.size();
    input_metadata_.emplace_back(t);
    return input_nr;
  }

  /// Adds a placeholder for an input that will not be used.
  uint32_t add_input_metadata(undefined_input u) noexcept {
    uint32_t input_nr = input_metadata_.size();
    input_metadata_.emplace_back();
    return input_nr;
  }

  uint32_t num_inputs() const noexcept {
    return input_metadata_.size();
  }

  const InputMetadata& input_metadata(size_t index) const {
    return input_metadata_[index];
  }

  /**
   * Note: Function Streams
   * A function's stream (for a given device type) is the stream of the first
   * element of its input buffer on a device of that type.
   *
   * If all elements are on the same device they MUST share a stream. If
   * elements are on different devices (across multiple GPUs, for example)
   * they may have different streams.
   */
  c10::optional<c10::Stream> stream(const c10::DeviceType device_type) {
    for (const auto& metadata : input_metadata_) {
      if (metadata.device().type() == device_type) return metadata.stream();
    }

    return c10::nullopt;
  }

  void clear_input_metadata() {
    input_metadata_.clear();
  }

  // Outputs ("Next Edges")

  void update_topological_nr(const Edge& edge) {
    TORCH_INTERNAL_ASSERT(!has_parent_,
      "Cannot update a node's topological_nr after it already has a parent."
      " If we allow this, we can no longer guarantee that a parent's"
      " topo_nr is always greater than those of all its children")
    Node* node = edge.function.get();
    if (node) {
      auto topo_nr = node->topological_nr();
      if (topological_nr_ <= topo_nr) {
        topological_nr_ = topo_nr + 1;
      }
    }
  }

  void set_next_edge(size_t index, Edge edge) {
    update_topological_nr(edge);
    next_edges_[index] = std::move(edge);
  }

  void add_next_edge(Edge edge) {
    update_topological_nr(edge);
    next_edges_.push_back(std::move(edge));
  }

  void set_next_edges(edge_list&& next_edges) {
    next_edges_ = std::move(next_edges);
    for(const auto& next_edge : next_edges_) {
      update_topological_nr(next_edge);
    }
  }

  const Edge& next_edge(size_t index) const noexcept {
    return next_edges_[index];
  }

  const edge_list& next_edges() const noexcept {
    return next_edges_;
  }

  edge_list& next_edges() noexcept {
    return next_edges_;
  }

  uint32_t num_outputs() const noexcept {
    return next_edges_.size();
  }

  // Miscellaneous Methods
  //~~~~~~~~~~~~~~~~~~~~~~~~~~~~~~~~~~~~~~~~~~~~~~~~~~~~~~~~~~~~~~~~~~~~~~~~~~~

  /// NOTE [ Sequence Number]
  ///
  /// The sequence_nr has two main usages in autograd:
  ///
  /// 1) Helps determine the node's execution priority in the engine.
  ///    All else being equal, nodes with higher priority numbers are executed first.
  ///    Thus, nodes corresponding to ops executed later are the first to be executed in
  ///    the backward pass. One caveat is that we prioritize AccumulateGrad nodes by
  ///    explicitly setting its sequence_nr to be UINT64_MAX.
  /// 2) The sequence number of this `Node` is paired with with thread_id it was created in
  ///    as a unique identifier by the profiler to annotate recorded events.
  ///    The purpose of this is to help users (and possibly programs) interpreting the profiler's
  ///    output to correlate backward nodes with its forward ops.
  ///    We need both sequence_nr and thread_id to identify a node because sequence_nr is
  ///    thread_local, i.e., starts counting up from zero in a new thread
  uint64_t sequence_nr() const noexcept {
    return sequence_nr_;
  }

  // NOTE [ Topological Number ]
  //
  // topological_nr is used to prune branches in the DAG during autograd discovery as
  // maintaining topological_nr helps us check in O(1) if there does NOT exist
  // a directed path between two nodes.
  //
  // The topological order number of this `Node` representing the length of the
  // longest possible path from this Node to any leaf node. If you are leaf node,
  // aka AccumulateGrad, this will be zero. This value has the property that
  // For every pair of nodes X, Y in G, existence of a directed path from X to Y
  // implies topo_nr(X) > topo_nr(Y). The converse is not true, however, so we
  // cannot prove existence of a path from X to Y, only non-existence.
  //
  // One assumption we make when using topo_nr is that once a node
  // has been used, i.e., has a parent node, its own topo_nr does not change
  // we have added some checks with the `has_parent_` field to enforce this.
  //
  // What NOT to do:
  //
  //   1) 2 -> 1 -> 0               In this diagram we label nodes with their topo_nr.
  //      2 -> 1 -> 0               We have two simple graphs that can each arise from
  //                                `t.exp().exp()`, for example.
  //   2)        2 -> 1 -> 0
  //            /
  //      2 -> 1 -> 0               We add 2 as a next edge to 1 even though 1 already
  //                                has a parent.
  //   3)        2 -> 1 -> 0
  //            /
  //      2 -> 3 -> 0               2 < 3, yet there exists a path from 2 to 3!
  //
  uint64_t topological_nr() const noexcept {
    has_parent_ = true;
    return topological_nr_;
  }

  // assigning a node as a parent to this node
  void assign_parent();

  /// Id of the thread that created Node
  uint64_t thread_id() const noexcept {
    return thread_id_;
  }

  /// Returns the name of the dynamic type of the function, for debugging.
  virtual std::string name() const;

  /// Returns true if the particular output edge is active, and that particular
  /// output of this function should be computed.
  bool should_compute_output(size_t output_edge_index) const {
    TORCH_CHECK(output_edge_index < num_outputs(), "Index out of range");
    return next_edges_[output_edge_index].is_valid();
  }

  /// Returns true if any of the output edges in any of the ranges are active.
  bool should_compute_output(std::initializer_list<IndexRange> idxs) const {
    return std::any_of(idxs.begin(), idxs.end(), [this](IndexRange range) {
      for (auto i = range.first; i < range.second; i++) {
        if (should_compute_output(i))
          return true;
      }
      return false;
    });
  }

  /// Returns the `PyObject` stored for this `Node` (for Python
  /// interaction).
  PyObject* pyobj() const noexcept {
    return pyobj_;
  }

  /// Sets the `PyObject` stored for this `Node` (for Python interaction).
  void set_pyobj(PyObject* pyobj) noexcept {
    pyobj_ = pyobj;
  }

  /// Returns the anomaly metadata stored for this `Node`.
  /// If none exist, creates a new empty one.
  AnomalyMetadata* metadata() noexcept;

  // Hook API
  //~~~~~~~~~~~~~~~~~~~~~~~~~~~~~~~~~~~~~~~~~~~~~~~~~~~~~~~~~~~~~~~~~~~~~~~~~~~

  uintptr_t add_post_hook(std::unique_ptr<FunctionPostHook>&& post_hook) {
    post_hooks_.push_back(std::move(post_hook));
    // Use the raw pointer as the unique key to identify this hook. This key
    // can then be used in del_post_hook(key) to remove this hook.
    return reinterpret_cast<std::uintptr_t>(post_hooks_.back().get());
  }

  const std::vector<std::unique_ptr<FunctionPostHook>>& post_hooks() const
      noexcept {
    return post_hooks_;
  }

  // delete a post hook matching the key
  bool del_post_hook(const uintptr_t& key) {
    for (auto it = post_hooks_.begin(); it != post_hooks_.end(); ++it) {
      if (key == reinterpret_cast<std::uintptr_t>(it->get())) {
        post_hooks_.erase(it);
        return true;
      }
    }
    return false;
  }

  std::vector<std::unique_ptr<FunctionPostHook>>& post_hooks() noexcept {
    return post_hooks_;
  }

  void add_pre_hook(std::unique_ptr<FunctionPreHook>&& pre_hook) {
    pre_hooks_.push_back(std::move(pre_hook));
  }

  const std::vector<std::unique_ptr<FunctionPreHook>>& pre_hooks() const
      noexcept {
    return pre_hooks_;
  }

  std::vector<std::unique_ptr<FunctionPreHook>>& pre_hooks() noexcept {
    return pre_hooks_;
  }

  // Customization Points for Subclasses
  //~~~~~~~~~~~~~~~~~~~~~~~~~~~~~~~~~~~~~~~~~~~~~~~~~~~~~~~~~~~~~~~~~~~~~~~~~~~

  /// Releases saved variables if the operation won't be reused.
  virtual void release_variables() {}

  /// Called before an apply if `release_variables()` is going to be called.
  /// Allows larger ops like `InterpreterAutogradFunction` to incrementally
  /// release variables as they run.
  virtual void will_release_variables() {}

  /// Returns true if this function is traceable. An op is traceable if all
  /// operations happening within `apply()` are performed on autograd
  /// `Variables` (i.e. apply mostly instantiates and applies other functions).
  virtual bool is_traceable() {
    return false;
  }

  /// A `Node` is said to pass state transparently to backward, if the
  /// state consists only of (Saved)Variables and only non-variable objects
  /// that parameterize the operation in some way that defines the graph
  /// structure AND the backward function is traceable. In particular,
  /// parametrization MUST NOT depend on the data of any `Variable`.
  /// TODO: it might be possible to handle cases where backward is
  /// non-traceable but state passing could be considered transparent. This
  /// will probably depend on saved_variable_list being mutable.
  /// NOTE: this value matters only if is_traceable() returns false.
  virtual bool passes_state_transparently() {
    return false;
  }

 protected:
  /// Performs the `Node`'s actual operation.
  virtual variable_list apply(variable_list&& inputs) = 0;

  /// Calls `apply()`, but instruments it with tracing machinery.
  variable_list traced_apply(variable_list inputs);

  // Sequence number used to correlate backward nodes with forward ops in the
  // profiler and provide determinisim in the engine.
<<<<<<< HEAD
  const uint64_t sequence_nr_;

  // See NOTE [ Topological Number ]
=======
  // NOLINTNEXTLINE(cppcoreguidelines-non-private-member-variables-in-classes)
  const uint64_t sequence_nr_;

  // See NOTE [ Topological Number ]
  // NOLINTNEXTLINE(cppcoreguidelines-non-private-member-variables-in-classes)
>>>>>>> 078fadaa
  uint64_t topological_nr_ = 0;

  // Tracks whether this node has been added as the next_edge of another node
  // via set_next_edge(s), which always calls topological_nr() of all its children
  // See NOTE [ Topological Number ] for why we need this.
<<<<<<< HEAD
=======
  // NOLINTNEXTLINE(cppcoreguidelines-non-private-member-variables-in-classes)
>>>>>>> 078fadaa
  mutable bool has_parent_ = false;

  // Id of the thread that created the instance
  // NOLINTNEXTLINE(cppcoreguidelines-non-private-member-variables-in-classes)
  uint64_t thread_id_ = 0;

  // Note [Thread Safety on Autograd Node]
  // ~~~~~~~~~~~~~~~~~~~~~~~~~~~~~~~~~~~~~
  // Autograd Engine let the owning thread which calls Engine::execute to drive the
  // GraphTask execution, there might be cases that part of the GraphTask is shared
  // across different `backward()` or `grad()` calls, i.e. fork new threads in the
  // middle of the forward and call `backward()` separately from different threads.
  // We need to protect the thread safety on NodeTask to prevent data racing on
  // shared variables read/write.
  //
  // NB: This is only needed for Autograd Nodes that runs on CPU, technically "CUDA",
  // "XLA" nodes don't need locking because device threads are always single threaded.
  //
  // Here we add a thread mutex to help protect the Node's thread safety, so that
  // different threads cannot race the shared data when executing the same NodeTask
  // from multiple CPU threads. It IS the user/developer responsibility to take
  // advantage of this mutex to protect the thread safety of their autograd Node.
  // The general strategy of thread safety on autograd Node:
  //
  // 1. User should lock the mutex during Node::release_variables() if the Node needs
  //    to release the variables on the fly, this serve the purpose that when we release
  //    saved_variables from one thread, no other threads can release the saved variables
  //    concurrently. call
  //    the Node::apply(),
  // 2. User should lock the mutex during Node::apply(), this is to ensure Node that
  //    writing to the shared variable are not racing across threads (i.e. AccumulateGrad
  //    and custom C++ Autograd Node if writing to shared variables )
  // 3. item 2 and item 3 should work together so that when we release saved variables
  //    from one thread, no other threads can call Node::apply(), this ensures the variable
  //    references from other threads aren't dangling.
  // 4. if the Node don't release any variables and no shared data read/write in the Node
  //    i.e. purely functional, user don't need to lock the mutex
  //
  // This way we could protect the thread safety on Autograd Node, but we could still
  // not protect the thread safety on Node pre/post C++ hooks (python hooks are
  // automatically thread safe), we rely on the user to write thread safe C++ hooks
  // if they want the hook to be correctly applied in multithreading environment.
  // NOLINTNEXTLINE(cppcoreguidelines-non-private-member-variables-in-classes)
  std::mutex mutex_;

  // NOLINTNEXTLINE(cppcoreguidelines-non-private-member-variables-in-classes)
  edge_list next_edges_;
  // NOLINTNEXTLINE(cppcoreguidelines-non-private-member-variables-in-classes)
  PyObject* pyobj_ = nullptr; // weak reference
  // NOLINTNEXTLINE(cppcoreguidelines-non-private-member-variables-in-classes)
  std::unique_ptr<AnomalyMetadata> anomaly_metadata_ = nullptr;
  // NOLINTNEXTLINE(cppcoreguidelines-non-private-member-variables-in-classes)
  std::vector<std::unique_ptr<FunctionPreHook>> pre_hooks_;
  // NOLINTNEXTLINE(cppcoreguidelines-non-private-member-variables-in-classes)
  std::vector<std::unique_ptr<FunctionPostHook>> post_hooks_;
  // NOLINTNEXTLINE(cppcoreguidelines-non-private-member-variables-in-classes)
  at::SmallVector<InputMetadata, 2> input_metadata_;
};

/// See Node::is_traceable() for definition.
struct TraceableFunction : public Node {
  using Node::Node;
  bool is_traceable() final {
    return true;
  }
};

//~~~~~~~~~~~~~~~~~~~~~~~~~~~~~~~~~~~~~~~~~~~~~~~~~~~~~~~~~~~~~~~~~~~~~~~~~~~~~~
//                       Associated Free Nodes
//~~~~~~~~~~~~~~~~~~~~~~~~~~~~~~~~~~~~~~~~~~~~~~~~~~~~~~~~~~~~~~~~~~~~~~~~~~~~~~

namespace detail {
// Implementation of `collect_next_edges` (see below).
struct MakeNextFunctionList : IterArgs<MakeNextFunctionList> {
  edge_list next_edges;
  using IterArgs<MakeNextFunctionList>::operator();
  void operator()(const Variable& variable) {
    if (variable.defined()) {
      next_edges.push_back(impl::gradient_edge(variable));
    } else {
      next_edges.emplace_back();
    }
  }
  void operator()(const c10::optional<Variable>& variable) {
    if (variable.has_value() && variable->defined()) {
      next_edges.push_back(impl::gradient_edge(*variable));
    } else {
      next_edges.emplace_back();
    }
  }
};
} // namespace detail

/// Create an `Edge` between the given `variable` and the `function`, which is
/// assumed to be the gradient function of this variable (i.e. the function
/// through which this variable is backpropagated during the backward pass).
/// This sets the `grad_fn` property of the `variable`. This function assumes
/// that the `Variable` is a new input to the gradient function and its
/// `input_nr` thus equal to `function->num_inputs()`. Additionally, it
/// increments the `Node`'s number of inputs by one. Approximately
/// equivalent to `variable.set_gradient_edge(function,
/// function->add_input_metadata(variable.dispatch_type(), variable.sizes()))`.
/// If you don't want the `Node`'s `num_inputs` to be incremented, use
/// `set_gradient_edge` directly.
inline void create_gradient_edge(
    Variable& variable,
    std::shared_ptr<Node> function) {
  // Copy before move.
  const auto input_nr = function->add_input_metadata(variable);
  impl::set_gradient_edge(variable, {std::move(function), input_nr});
}

/// Return true if any of the variables in the list require a gradient.
inline bool any_variable_requires_grad(const variable_list& variables) {
  return std::any_of(
      variables.begin(), variables.end(), [](const Variable& variable) {
        return variable.defined() && variable.requires_grad();
      });
}

/// Return the next edges of all the given variables, or tuples of variables.
template <typename... Variables>
edge_list collect_next_edges(Variables&&... variables) {
  detail::MakeNextFunctionList make;
  make.apply(std::forward<Variables>(variables)...);
  return std::move(make.next_edges);
}
}} // namespace torch::autograd<|MERGE_RESOLUTION|>--- conflicted
+++ resolved
@@ -462,26 +462,17 @@
 
   // Sequence number used to correlate backward nodes with forward ops in the
   // profiler and provide determinisim in the engine.
-<<<<<<< HEAD
+  // NOLINTNEXTLINE(cppcoreguidelines-non-private-member-variables-in-classes)
   const uint64_t sequence_nr_;
 
   // See NOTE [ Topological Number ]
-=======
-  // NOLINTNEXTLINE(cppcoreguidelines-non-private-member-variables-in-classes)
-  const uint64_t sequence_nr_;
-
-  // See NOTE [ Topological Number ]
-  // NOLINTNEXTLINE(cppcoreguidelines-non-private-member-variables-in-classes)
->>>>>>> 078fadaa
+  // NOLINTNEXTLINE(cppcoreguidelines-non-private-member-variables-in-classes)
   uint64_t topological_nr_ = 0;
 
   // Tracks whether this node has been added as the next_edge of another node
   // via set_next_edge(s), which always calls topological_nr() of all its children
   // See NOTE [ Topological Number ] for why we need this.
-<<<<<<< HEAD
-=======
-  // NOLINTNEXTLINE(cppcoreguidelines-non-private-member-variables-in-classes)
->>>>>>> 078fadaa
+  // NOLINTNEXTLINE(cppcoreguidelines-non-private-member-variables-in-classes)
   mutable bool has_parent_ = false;
 
   // Id of the thread that created the instance
