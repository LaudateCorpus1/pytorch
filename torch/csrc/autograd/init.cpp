--- conflicted
+++ resolved
@@ -264,8 +264,6 @@
   py::class_<DisableTorchDispatch>(_C_m, "_DisableTorchDispatch")
       .def(py::init<>());
 
-<<<<<<< HEAD
-=======
   py::class_<torch::autograd::SavedVariable>(m, "SavedTensor")
     .def(py::init([]()->torch::autograd::SavedVariable {
       TORCH_CHECK(false, "Trying to create a SavedTensor object from Python is forbidden.");
@@ -274,7 +272,6 @@
         s.register_hooks();
      });
 
->>>>>>> aa6a8a6d
   Py_RETURN_TRUE;
 }
 
