#include <torch/csrc/jit/tensorexpr/ir_mutator.h>

#include <torch/csrc/jit/tensorexpr/eval.h>
#include <torch/csrc/jit/tensorexpr/ir.h>
#include <torch/csrc/jit/tensorexpr/ir_simplifier.h>
#include <torch/csrc/jit/tensorexpr/reduction.h>

#include <c10/util/irange.h>

namespace torch {
namespace jit {
namespace tensorexpr {

template <typename Op>
static ExprPtr mutate_binary_op(
    BinaryOpNode<Op>* v,
    IRMutator* mutator,
    bool option = false) {
<<<<<<< HEAD
  ExprPtr lhs = v->lhs();
  ExprPtr rhs = v->rhs();
  ExprPtr lhs_new = lhs->accept_mutator(mutator);
  ExprPtr rhs_new = rhs->accept_mutator(mutator);
  if (lhs == lhs_new && rhs == rhs_new) {
    return v;
  }
  IRNodeType expr_type = v->expr_type();
  switch (expr_type) {
    case IRNodeType::kAdd:
      return alloc<Add>(lhs_new, rhs_new);
    case IRNodeType::kSub:
      return alloc<Sub>(lhs_new, rhs_new);
    case IRNodeType::kMul:
      return alloc<Mul>(lhs_new, rhs_new);
    case IRNodeType::kDiv:
      return alloc<Div>(lhs_new, rhs_new);
    case IRNodeType::kMod:
      return alloc<Mod>(lhs_new, rhs_new);
    case IRNodeType::kMax:
      return alloc<Max>(lhs_new, rhs_new, option);
    case IRNodeType::kMin:
      return alloc<Min>(lhs_new, rhs_new, option);
    case IRNodeType::kAnd:
      return alloc<And>(lhs_new, rhs_new);
    case IRNodeType::kOr:
      return alloc<Or>(lhs_new, rhs_new);
    case IRNodeType::kXor:
      return alloc<Xor>(lhs_new, rhs_new);
    case IRNodeType::kLshift:
      return alloc<Lshift>(lhs_new, rhs_new);
    case IRNodeType::kRshift:
      return alloc<Rshift>(lhs_new, rhs_new);
    default:
      throw unsupported_dtype();
=======
  Expr* lhs = v->lhs();
  Expr* rhs = v->rhs();
  Expr* lhs_new = lhs->accept_mutator(mutator);
  Expr* rhs_new = rhs->accept_mutator(mutator);
  if (lhs != lhs_new) {
    v->set_lhs(lhs_new);
>>>>>>> d1cbee7b
  }
  if (rhs != rhs_new) {
    v->set_rhs(rhs_new);
  }
  Dtype dtype_new =
      BinaryOpDtype(lhs_new->dtype(), rhs_new->dtype(), ScalarType::Undefined);
  if (dtype_new != v->dtype()) {
    v->set_dtype(dtype_new);
  }
  return v;
}

ExprPtr IRMutator::mutate(AddPtr v) {
  return mutate_binary_op(v, this);
}

ExprPtr IRMutator::mutate(SubPtr v) {
  return mutate_binary_op(v, this);
}

ExprPtr IRMutator::mutate(MulPtr v) {
  return mutate_binary_op(v, this);
}

ExprPtr IRMutator::mutate(DivPtr v) {
  return mutate_binary_op(v, this);
}

ExprPtr IRMutator::mutate(ModPtr v) {
  return mutate_binary_op(v, this);
}

ExprPtr IRMutator::mutate(AndPtr v) {
  return mutate_binary_op(v, this);
}

ExprPtr IRMutator::mutate(OrPtr v) {
  return mutate_binary_op(v, this);
}

ExprPtr IRMutator::mutate(XorPtr v) {
  return mutate_binary_op(v, this);
}

ExprPtr IRMutator::mutate(LshiftPtr v) {
  return mutate_binary_op(v, this);
}

ExprPtr IRMutator::mutate(RshiftPtr v) {
  return mutate_binary_op(v, this);
}

ExprPtr IRMutator::mutate(MaxPtr v) {
  return mutate_binary_op(v, this, v->propagate_nans());
}

ExprPtr IRMutator::mutate(MinPtr v) {
  return mutate_binary_op(v, this, v->propagate_nans());
}

<<<<<<< HEAD
ExprPtr IRMutator::mutate(CompareSelectPtr v) {
  ExprPtr lhs = v->lhs();
  ExprPtr rhs = v->rhs();
  ExprPtr retval1 = v->ret_val1();
  ExprPtr retval2 = v->ret_val2();
  ExprPtr lhs_new = lhs->accept_mutator(this);
  ExprPtr rhs_new = rhs->accept_mutator(this);
  ExprPtr retval1_new = retval1->accept_mutator(this);
  ExprPtr retval2_new = retval2->accept_mutator(this);
  if (lhs == lhs_new && rhs == rhs_new && retval1 == retval1_new &&
      retval2 == retval2_new) {
    return v;
  }
  return CompareSelect::make(
             ExprHandle(lhs_new),
             ExprHandle(rhs_new),
             ExprHandle(retval1_new),
             ExprHandle(retval2_new),
             v->compare_select_op(),
             v->bias())
      .node();
=======
Expr* IRMutator::mutate(CompareSelect* v) {
  Expr* lhs = v->lhs();
  Expr* rhs = v->rhs();
  Expr* ret_val1 = v->ret_val1();
  Expr* ret_val2 = v->ret_val2();
  Expr* lhs_new = lhs->accept_mutator(this);
  Expr* rhs_new = rhs->accept_mutator(this);
  Expr* ret_val1_new = ret_val1->accept_mutator(this);
  Expr* ret_val2_new = ret_val2->accept_mutator(this);
  if (lhs != lhs_new) {
    v->set_lhs(lhs_new);
  }
  if (rhs != rhs_new) {
    v->set_rhs(rhs_new);
  }
  if (ret_val1 != ret_val1_new) {
    v->set_ret_val1(ret_val1_new);
  }
  if (ret_val2 != ret_val2_new) {
    v->set_ret_val2(ret_val2_new);
  }
  return v;
>>>>>>> d1cbee7b
}

// NOLINTNEXTLINE
#define IMM_MUTATE_DEFINE(_1, Name)           \
  ExprPtr IRMutator::mutate(Name##ImmPtr v) { \
    return v;                                 \
  }
AT_FORALL_SCALAR_TYPES_AND2(Bool, Half, IMM_MUTATE_DEFINE);
#undef IMM_MUTATE_DEFINE

<<<<<<< HEAD
ExprPtr IRMutator::mutate(CastPtr v) {
  ExprPtr src_value = v->src_value();
  ExprPtr src_value_new = src_value->accept_mutator(this);
  if (src_value_new == v->src_value()) {
    return v;
  }
  return alloc<Cast>(v->dtype(), src_value_new);
}

ExprPtr IRMutator::mutate(BitCastPtr v) {
  ExprPtr src_value = v->src_value();
  ExprPtr src_value_new = src_value->accept_mutator(this);
  if (src_value_new == v->src_value()) {
    return v;
  }
  return alloc<BitCast>(v->dtype(), src_value_new);
=======
Expr* IRMutator::mutate(Cast* v) {
  Expr* src_value = v->src_value();
  Expr* src_value_new = src_value->accept_mutator(this);
  if (src_value != src_value_new) {
    v->set_src_value(src_value_new);
  }
  return v;
}

Expr* IRMutator::mutate(BitCast* v) {
  Expr* src_value = v->src_value();
  Expr* src_value_new = src_value->accept_mutator(this);
  if (src_value != src_value_new) {
    v->set_src_value(src_value_new);
  }
  return v;
>>>>>>> d1cbee7b
}

ExprPtr IRMutator::mutate(VarPtr v) {
  return v;
}

<<<<<<< HEAD
ExprPtr IRMutator::mutate(RampPtr v) {
  ExprPtr base = v->base();
  ExprPtr stride = v->stride();
  ExprPtr base_new = base->accept_mutator(this);
  ExprPtr stride_new = stride->accept_mutator(this);
  if (base == base_new && stride == stride_new) {
    return v;
  }
  return alloc<Ramp>(base_new, stride_new, v->lanes());
}

ExprPtr IRMutator::mutate(LoadPtr v) {
  Dtype dtype = v->dtype();
  BufPtr buf = v->buf();

  bool any_index_changed = false;
  std::vector<ExprPtr> indices_new;
  for (ExprPtr ind : v->indices()) {
    ExprPtr new_ind = ind->accept_mutator(this);
=======
Expr* IRMutator::mutate(Ramp* v) {
  Expr* base = v->base();
  Expr* stride = v->stride();
  Expr* base_new = base->accept_mutator(this);
  Expr* stride_new = stride->accept_mutator(this);
  if (base != base_new) {
    v->set_base(base_new);
  }
  if (stride != stride_new) {
    v->set_stride(stride_new);
  }
  return v;
}

Expr* IRMutator::mutate(Load* v) {
  Buf* buf = v->buf();

  bool any_index_changed = false;
  std::vector<Expr*> indices_new;
  indices_new.reserve(v->indices().size());
  for (Expr* ind : v->indices()) {
    Expr* new_ind = ind->accept_mutator(this);
>>>>>>> d1cbee7b
    if (new_ind != ind) {
      any_index_changed = true;
    }
    indices_new.push_back(new_ind);
  }
<<<<<<< HEAD
  BufPtr buf_new = to<Buf>(buf->accept_mutator(this));
  if (buf == buf_new && !any_index_changed) {
    return v;
  }
  return alloc<Load>(dtype, buf_new, indices_new);
=======
  Buf* buf_new = dynamic_cast<Buf*>(buf->accept_mutator(this));

  if (buf != buf_new) {
    v->set_buf(buf_new);
  }
  if (any_index_changed) {
    v->set_indices(indices_new);
  }
  return v;
>>>>>>> d1cbee7b
}

ExprPtr IRMutator::mutate(BufPtr v) {
  VarPtr var = v->base_handle();
  VarPtr var_new = to<Var>(var->accept_mutator(this));
  if (!var_new) {
    return nullptr;
  }

<<<<<<< HEAD
  std::vector<ExprPtr> dims_old = v->dims();
  std::vector<ExprPtr> dims_new(dims_old.size());
=======
  bool dims_changed = false;
  std::vector<Expr*> dims_old = v->dims();
  std::vector<Expr*> dims_new(dims_old.size());
>>>>>>> d1cbee7b
  for (const auto i : c10::irange(dims_old.size())) {
    dims_new[i] = dims_old[i]->accept_mutator(this);
    dims_changed |= (dims_new[i] != dims_old[i]);
  }

<<<<<<< HEAD
  if (!any_change) {
    return (ExprPtr)v;
=======
  if (var != var_new) {
    v->set_base_handle(var_new);
  }
  if (dims_changed) {
    v->set_dims(dims_new);
>>>>>>> d1cbee7b
  }

  return v;
}

<<<<<<< HEAD
ExprPtr IRMutator::mutate(BroadcastPtr v) {
  ExprPtr value = v->value();
  int lanes = v->lanes();
  ExprPtr value_new = value->accept_mutator(this);
  if (value == value_new) {
    return v;
  }
  return alloc<Broadcast>(value_new, lanes);
=======
Expr* IRMutator::mutate(Broadcast* v) {
  Expr* value = v->value();
  Expr* value_new = value->accept_mutator(this);
  if (value != value_new) {
    v->set_value(value_new);
  }
  return v;
>>>>>>> d1cbee7b
}

ExprPtr IRMutator::mutate(IfThenElsePtr v) {
  ExprPtr condition = v->condition();
  ExprPtr true_value = v->true_value();
  ExprPtr false_value = v->false_value();
  ExprPtr condition_new = condition->accept_mutator(this);
  ExprPtr true_value_new = true_value->accept_mutator(this);
  ExprPtr false_value_new = false_value->accept_mutator(this);

  if (condition != condition_new) {
    v->set_condition(condition_new);
  }
<<<<<<< HEAD

  return alloc<IfThenElse>(condition_new, true_value_new, false_value_new);
=======
  if (true_value != true_value_new) {
    v->set_true_value(true_value_new);
  }
  if (false_value != false_value_new) {
    v->set_false_value(false_value_new);
  }
  return v;
>>>>>>> d1cbee7b
}

ExprPtr IRMutator::mutate(IntrinsicsPtr v) {
  std::vector<ExprPtr> params(v->nparams());
  bool any_change = false;
  for (int i = 0; i < v->nparams(); i++) {
    ExprPtr value = v->param(i);
    ExprPtr value_new = value->accept_mutator(this);
    if (value != value_new) {
      any_change = true;
    }
    params[i] = value_new;
  }
  if (any_change) {
    v->set_params(params);
  }
<<<<<<< HEAD
  return alloc<Intrinsics>(v->op_type(), params);
=======
  return v;
>>>>>>> d1cbee7b
}

ExprPtr IRMutator::mutate(TermPtr v) {
  ExprPtr newScalar = v->scalar()->accept_mutator(this);

  std::vector<ExprPtr> variables;
  for (auto t : v->variables()) {
    variables.push_back(t->accept_mutator(this));
  }
  return alloc<Term>(v->hasher(), newScalar, variables);
}

ExprPtr IRMutator::mutate(PolynomialPtr v) {
  ExprPtr newScalar = v->scalar()->accept_mutator(this);

  std::vector<TermPtr> variables;
  for (auto t : v->variables()) {
    variables.push_back(static_to<Term>(t->accept_mutator(this)));
  }
  return alloc<Polynomial>(v->hasher(), newScalar, variables);
}

ExprPtr IRMutator::mutate(RoundOffPtr v) {
  return alloc<RoundOff>(
      v->lhs()->accept_mutator(this), v->rhs()->accept_mutator(this));
}

ExprPtr IRMutator::mutate(MaxTermPtr v) {
  ExprPtr newScalar = nullptr;
  if (v->scalar()) {
    newScalar = v->scalar()->accept_mutator(this);
  }

  std::vector<ExprPtr> variables;
  for (auto t : v->variables()) {
    variables.push_back(t->accept_mutator(this));
  }
  return alloc<MaxTerm>(v->hasher(), newScalar, v->propagate_nans(), variables);
}

ExprPtr IRMutator::mutate(MinTermPtr v) {
  ExprPtr newScalar = nullptr;
  if (v->scalar()) {
    newScalar = v->scalar()->accept_mutator(this);
  }

  std::vector<ExprPtr> variables;
  for (auto t : v->variables()) {
    variables.push_back(t->accept_mutator(this));
  }
  return alloc<MinTerm>(v->hasher(), newScalar, v->propagate_nans(), variables);
}

ExprPtr IRMutator::mutate(ReduceOpPtr v) {
  ExprPtr body_new = v->body()->accept_mutator(this);

  std::vector<VarPtr> new_reduce_args;
  for (auto r : v->reduce_args()) {
    new_reduce_args.push_back(static_to<Var>(r->accept_mutator(this)));
  }

  return alloc<ReduceOp>(body_new, new_reduce_args, v->reducer());
}

StmtPtr IRMutator::mutate(ForPtr v) {
  ExprPtr var = v->var();
  ExprPtr start = v->start();
  ExprPtr stop = v->stop();
  StmtPtr body = v->body();
  LoopOptions loop_options = v->loop_options();
  ExprPtr var_new_expr = var->accept_mutator(this);
  VarPtr var_new = to<Var>(var_new_expr);
  ExprPtr start_new = start->accept_mutator(this);
  ExprPtr stop_new = stop->accept_mutator(this);
  StmtPtr body_new = body->accept_mutator(this);
  if (!body_new) {
    return nullptr;
  }
<<<<<<< HEAD
  if (var == var_new && start == start_new && stop == stop_new &&
      body == body_new) {
    return (StmtPtr)v;
=======
  if (body != body_new) {
    v->set_body(body_new);
  }
  if (var != var_new) {
    v->set_var(var_new);
>>>>>>> d1cbee7b
  }
  if (start != start_new) {
    v->set_start(start_new);
  }
<<<<<<< HEAD
  return alloc<For>(var_new, start_new, stop_new, body_new, loop_options);
=======
  if (stop != stop_new) {
    v->set_stop(stop_new);
  }
  return v;
>>>>>>> d1cbee7b
}

StmtPtr IRMutator::mutate(BlockPtr v) {
  bool any_change = false;

  std::vector<StmtPtr> stmts;
  for (StmtPtr stmt : *v) {
    StmtPtr stmt_new = stmt->accept_mutator(this);
    if (stmt != stmt_new) {
      any_change = true;
    } else {
      stmt_new = Stmt::clone(stmt);
    }
    if (stmt_new) {
      stmts.push_back(stmt_new);
    }
  }
<<<<<<< HEAD
  if (!any_change) {
    return (StmtPtr)v;
=======
  if (any_change) {
    v->set_stmts(stmts);
>>>>>>> d1cbee7b
  }
  return v;
}

StmtPtr IRMutator::mutate(StorePtr v) {
  BufPtr buf = v->buf();

  bool any_index_changed = false;
  std::vector<ExprPtr> indices_new;
  for (ExprPtr ind : v->indices()) {
    ExprPtr new_ind = ind->accept_mutator(this);
    if (new_ind != ind) {
      any_index_changed = true;
    }
    indices_new.push_back(new_ind);
  }
<<<<<<< HEAD
  ExprPtr value = v->value();
  BufPtr buf_new = to<Buf>(buf->accept_mutator(this));
  ExprPtr value_new = value->accept_mutator(this);
  if (buf == buf_new && !any_index_changed && value == value_new) {
    return (StmtPtr)v;
  }
  return alloc<Store>(buf_new, indices_new, value_new);
=======
  Expr* value = v->value();
  Buf* buf_new = dynamic_cast<Buf*>(buf->accept_mutator(this));
  Expr* value_new = value->accept_mutator(this);

  if (buf != buf_new) {
    v->set_buf(buf_new);
  }
  if (any_index_changed) {
    v->set_indices(indices_new);
  }
  if (value != value_new) {
    v->set_value(value_new);
  }
  return v;
>>>>>>> d1cbee7b
}

StmtPtr IRMutator::mutate(AtomicAddPtr v) {
  BufPtr buf = v->buf();

  bool any_index_changed = false;
  std::vector<ExprPtr> indices_new;
  for (ExprPtr ind : v->indices()) {
    ExprPtr new_ind = ind->accept_mutator(this);
    if (new_ind != ind) {
      any_index_changed = true;
    }
    indices_new.push_back(new_ind);
  }
<<<<<<< HEAD
  ExprPtr value = v->value();
  BufPtr buf_new = to<Buf>(buf->accept_mutator(this));
  ExprPtr value_new = value->accept_mutator(this);
  if (buf == buf_new && !any_index_changed && value == value_new) {
    return (StmtPtr)v;
  }
  return alloc<AtomicAdd>(buf_new, indices_new, value_new);
=======
  Expr* value = v->value();
  Buf* buf_new = dynamic_cast<Buf*>(buf->accept_mutator(this));
  Expr* value_new = value->accept_mutator(this);

  if (buf != buf_new) {
    v->set_buf(buf_new);
  }
  if (any_index_changed) {
    v->set_indices(indices_new);
  }
  if (value != value_new) {
    v->set_value(value_new);
  }
  return v;
>>>>>>> d1cbee7b
}

StmtPtr IRMutator::mutate(SyncThreadsPtr v) {
  return alloc<SyncThreads>();
}

<<<<<<< HEAD
StmtPtr IRMutator::mutate(ExternalCallPtr v) {
  bool changed = false;
  BufPtr new_buf = to<Buf>(v->buf()->accept_mutator(this));
  TORCH_INTERNAL_ASSERT(new_buf);
  changed |= new_buf != v->buf();

  std::vector<BufPtr> new_buf_args;
  for (BufPtr buf_arg : v->buf_args()) {
    BufPtr new_buf_arg = to<Buf>(buf_arg->accept_mutator(this));
    TORCH_INTERNAL_ASSERT(new_buf_arg);
    new_buf_args.push_back(new_buf_arg);
    changed |= new_buf_arg != buf_arg;
  }
  std::vector<ExprPtr> new_args;
  for (ExprPtr arg : v->args()) {
    ExprPtr new_arg = arg->accept_mutator(this);
    new_args.push_back(new_arg);
    changed |= new_arg != arg;
  }
  return changed
      ? alloc<ExternalCall>(new_buf, v->func_name(), new_buf_args, new_args)
      : (StmtPtr)v;
=======
Stmt* IRMutator::mutate(ExternalCall* v) {
  Buf* buf = v->buf();
  Buf* buf_new = dynamic_cast<Buf*>(buf->accept_mutator(this));
  TORCH_INTERNAL_ASSERT(buf_new);

  bool buf_args_changed = false;
  std::vector<Buf*> buf_args_new;
  buf_args_new.reserve(v->buf_args().size());
  for (Buf* buf_arg : v->buf_args()) {
    Buf* buf_arg_new = dynamic_cast<Buf*>(buf_arg->accept_mutator(this));
    TORCH_INTERNAL_ASSERT(buf_arg_new);
    buf_args_new.push_back(buf_arg_new);
    buf_args_changed |= buf_arg_new != buf_arg;
  }

  bool args_changed = false;
  std::vector<Expr*> args_new;
  args_new.reserve(v->args().size());
  for (Expr* arg : v->args()) {
    Expr* arg_new = arg->accept_mutator(this);
    args_new.push_back(arg_new);
    args_changed |= arg_new != arg;
  }

  if (buf != buf_new) {
    v->set_buf(buf_new);
  }
  if (buf_args_changed) {
    v->set_buf_args(buf_args_new);
  }
  if (args_changed) {
    v->set_args(args_new);
  }
  return v;
>>>>>>> d1cbee7b
}

StmtPtr IRMutator::mutate(AllocatePtr v) {
  BufPtr buf = v->buf();
  BufPtr buf_new = to<Buf>(buf->accept_mutator(this));
  TORCH_INTERNAL_ASSERT(buf_new);
<<<<<<< HEAD
  if (buf_new == buf) {
    return (StmtPtr)v;
  }
  return alloc<Allocate>(buf_new);
=======
  if (buf != buf_new) {
    v->set_buf(buf_new);
  }
  return v;
>>>>>>> d1cbee7b
}

StmtPtr IRMutator::mutate(FreePtr v) {
  BufPtr buf = v->buf();
  BufPtr buf_new = to<Buf>(buf->accept_mutator(this));
  TORCH_INTERNAL_ASSERT(buf_new);
<<<<<<< HEAD
  if (buf_new == buf) {
    return (StmtPtr)v;
  }

  return alloc<Free>(buf_new);
=======
  if (buf != buf_new) {
    v->set_buf(buf_new);
  }
  return v;
>>>>>>> d1cbee7b
}

StmtPtr IRMutator::mutate(LetPtr v) {
  VarPtr var_old = v->var();
  VarPtr var_new = to<Var>(var_old->accept_mutator(this));

  ExprPtr val_old = v->value();
  ExprPtr val_new = val_old->accept_mutator(this);

<<<<<<< HEAD
  if (var_new == var_old && val_old == val_new) {
    return (StmtPtr)v;
  }

  return alloc<Let>(var_new, val_new);
=======
  if (var_old != var_new) {
    v->set_var(var_new);
  }
  if (val_old != val_new) {
    v->set_val(val_new);
  }
  return v;
>>>>>>> d1cbee7b
}

StmtPtr IRMutator::mutate(CondPtr v) {
  ExprPtr cond_old = v->condition();
  StmtPtr true_old = v->true_stmt();
  StmtPtr false_old = v->false_stmt();

  ExprPtr cond_new = cond_old->accept_mutator(this);
  StmtPtr true_new = true_old ? true_old->accept_mutator(this) : true_old;
  StmtPtr false_new = false_old ? false_old->accept_mutator(this) : false_old;

<<<<<<< HEAD
  if (cond_old == cond_new && true_old == true_new && false_old == false_new) {
    return (StmtPtr)v;
=======
  if (cond_old != cond_new) {
    v->set_condition(cond_new);
>>>>>>> d1cbee7b
  }

  if (true_old != true_new) {
    v->set_true_stmt(true_new);
  }

  if (false_old != false_new) {
    v->set_false_stmt(false_new);
  }

<<<<<<< HEAD
  return alloc<Cond>(cond_new, true_new, false_new);
=======
  return v;
>>>>>>> d1cbee7b
}

} // namespace tensorexpr
} // namespace jit
} // namespace torch<|MERGE_RESOLUTION|>--- conflicted
+++ resolved
@@ -16,50 +16,12 @@
     BinaryOpNode<Op>* v,
     IRMutator* mutator,
     bool option = false) {
-<<<<<<< HEAD
   ExprPtr lhs = v->lhs();
   ExprPtr rhs = v->rhs();
   ExprPtr lhs_new = lhs->accept_mutator(mutator);
   ExprPtr rhs_new = rhs->accept_mutator(mutator);
-  if (lhs == lhs_new && rhs == rhs_new) {
-    return v;
-  }
-  IRNodeType expr_type = v->expr_type();
-  switch (expr_type) {
-    case IRNodeType::kAdd:
-      return alloc<Add>(lhs_new, rhs_new);
-    case IRNodeType::kSub:
-      return alloc<Sub>(lhs_new, rhs_new);
-    case IRNodeType::kMul:
-      return alloc<Mul>(lhs_new, rhs_new);
-    case IRNodeType::kDiv:
-      return alloc<Div>(lhs_new, rhs_new);
-    case IRNodeType::kMod:
-      return alloc<Mod>(lhs_new, rhs_new);
-    case IRNodeType::kMax:
-      return alloc<Max>(lhs_new, rhs_new, option);
-    case IRNodeType::kMin:
-      return alloc<Min>(lhs_new, rhs_new, option);
-    case IRNodeType::kAnd:
-      return alloc<And>(lhs_new, rhs_new);
-    case IRNodeType::kOr:
-      return alloc<Or>(lhs_new, rhs_new);
-    case IRNodeType::kXor:
-      return alloc<Xor>(lhs_new, rhs_new);
-    case IRNodeType::kLshift:
-      return alloc<Lshift>(lhs_new, rhs_new);
-    case IRNodeType::kRshift:
-      return alloc<Rshift>(lhs_new, rhs_new);
-    default:
-      throw unsupported_dtype();
-=======
-  Expr* lhs = v->lhs();
-  Expr* rhs = v->rhs();
-  Expr* lhs_new = lhs->accept_mutator(mutator);
-  Expr* rhs_new = rhs->accept_mutator(mutator);
   if (lhs != lhs_new) {
     v->set_lhs(lhs_new);
->>>>>>> d1cbee7b
   }
   if (rhs != rhs_new) {
     v->set_rhs(rhs_new);
@@ -120,38 +82,15 @@
   return mutate_binary_op(v, this, v->propagate_nans());
 }
 
-<<<<<<< HEAD
 ExprPtr IRMutator::mutate(CompareSelectPtr v) {
   ExprPtr lhs = v->lhs();
   ExprPtr rhs = v->rhs();
-  ExprPtr retval1 = v->ret_val1();
-  ExprPtr retval2 = v->ret_val2();
+  ExprPtr ret_val1 = v->ret_val1();
+  ExprPtr ret_val2 = v->ret_val2();
   ExprPtr lhs_new = lhs->accept_mutator(this);
   ExprPtr rhs_new = rhs->accept_mutator(this);
-  ExprPtr retval1_new = retval1->accept_mutator(this);
-  ExprPtr retval2_new = retval2->accept_mutator(this);
-  if (lhs == lhs_new && rhs == rhs_new && retval1 == retval1_new &&
-      retval2 == retval2_new) {
-    return v;
-  }
-  return CompareSelect::make(
-             ExprHandle(lhs_new),
-             ExprHandle(rhs_new),
-             ExprHandle(retval1_new),
-             ExprHandle(retval2_new),
-             v->compare_select_op(),
-             v->bias())
-      .node();
-=======
-Expr* IRMutator::mutate(CompareSelect* v) {
-  Expr* lhs = v->lhs();
-  Expr* rhs = v->rhs();
-  Expr* ret_val1 = v->ret_val1();
-  Expr* ret_val2 = v->ret_val2();
-  Expr* lhs_new = lhs->accept_mutator(this);
-  Expr* rhs_new = rhs->accept_mutator(this);
-  Expr* ret_val1_new = ret_val1->accept_mutator(this);
-  Expr* ret_val2_new = ret_val2->accept_mutator(this);
+  ExprPtr ret_val1_new = ret_val1->accept_mutator(this);
+  ExprPtr ret_val2_new = ret_val2->accept_mutator(this);
   if (lhs != lhs_new) {
     v->set_lhs(lhs_new);
   }
@@ -165,7 +104,6 @@
     v->set_ret_val2(ret_val2_new);
   }
   return v;
->>>>>>> d1cbee7b
 }
 
 // NOLINTNEXTLINE
@@ -176,104 +114,56 @@
 AT_FORALL_SCALAR_TYPES_AND2(Bool, Half, IMM_MUTATE_DEFINE);
 #undef IMM_MUTATE_DEFINE
 
-<<<<<<< HEAD
 ExprPtr IRMutator::mutate(CastPtr v) {
   ExprPtr src_value = v->src_value();
   ExprPtr src_value_new = src_value->accept_mutator(this);
-  if (src_value_new == v->src_value()) {
-    return v;
-  }
-  return alloc<Cast>(v->dtype(), src_value_new);
+  if (src_value != src_value_new) {
+    v->set_src_value(src_value_new);
+  }
+  return v;
 }
 
 ExprPtr IRMutator::mutate(BitCastPtr v) {
   ExprPtr src_value = v->src_value();
   ExprPtr src_value_new = src_value->accept_mutator(this);
-  if (src_value_new == v->src_value()) {
-    return v;
-  }
-  return alloc<BitCast>(v->dtype(), src_value_new);
-=======
-Expr* IRMutator::mutate(Cast* v) {
-  Expr* src_value = v->src_value();
-  Expr* src_value_new = src_value->accept_mutator(this);
   if (src_value != src_value_new) {
     v->set_src_value(src_value_new);
   }
   return v;
 }
 
-Expr* IRMutator::mutate(BitCast* v) {
-  Expr* src_value = v->src_value();
-  Expr* src_value_new = src_value->accept_mutator(this);
-  if (src_value != src_value_new) {
-    v->set_src_value(src_value_new);
-  }
-  return v;
->>>>>>> d1cbee7b
-}
-
 ExprPtr IRMutator::mutate(VarPtr v) {
   return v;
 }
 
-<<<<<<< HEAD
 ExprPtr IRMutator::mutate(RampPtr v) {
   ExprPtr base = v->base();
   ExprPtr stride = v->stride();
   ExprPtr base_new = base->accept_mutator(this);
   ExprPtr stride_new = stride->accept_mutator(this);
-  if (base == base_new && stride == stride_new) {
-    return v;
-  }
-  return alloc<Ramp>(base_new, stride_new, v->lanes());
+  if (base != base_new) {
+    v->set_base(base_new);
+  }
+  if (stride != stride_new) {
+    v->set_stride(stride_new);
+  }
+  return v;
 }
 
 ExprPtr IRMutator::mutate(LoadPtr v) {
-  Dtype dtype = v->dtype();
   BufPtr buf = v->buf();
 
   bool any_index_changed = false;
   std::vector<ExprPtr> indices_new;
+  indices_new.reserve(v->indices().size());
   for (ExprPtr ind : v->indices()) {
     ExprPtr new_ind = ind->accept_mutator(this);
-=======
-Expr* IRMutator::mutate(Ramp* v) {
-  Expr* base = v->base();
-  Expr* stride = v->stride();
-  Expr* base_new = base->accept_mutator(this);
-  Expr* stride_new = stride->accept_mutator(this);
-  if (base != base_new) {
-    v->set_base(base_new);
-  }
-  if (stride != stride_new) {
-    v->set_stride(stride_new);
-  }
-  return v;
-}
-
-Expr* IRMutator::mutate(Load* v) {
-  Buf* buf = v->buf();
-
-  bool any_index_changed = false;
-  std::vector<Expr*> indices_new;
-  indices_new.reserve(v->indices().size());
-  for (Expr* ind : v->indices()) {
-    Expr* new_ind = ind->accept_mutator(this);
->>>>>>> d1cbee7b
     if (new_ind != ind) {
       any_index_changed = true;
     }
     indices_new.push_back(new_ind);
   }
-<<<<<<< HEAD
   BufPtr buf_new = to<Buf>(buf->accept_mutator(this));
-  if (buf == buf_new && !any_index_changed) {
-    return v;
-  }
-  return alloc<Load>(dtype, buf_new, indices_new);
-=======
-  Buf* buf_new = dynamic_cast<Buf*>(buf->accept_mutator(this));
 
   if (buf != buf_new) {
     v->set_buf(buf_new);
@@ -282,7 +172,6 @@
     v->set_indices(indices_new);
   }
   return v;
->>>>>>> d1cbee7b
 }
 
 ExprPtr IRMutator::mutate(BufPtr v) {
@@ -292,52 +181,31 @@
     return nullptr;
   }
 
-<<<<<<< HEAD
+  bool dims_changed = false;
   std::vector<ExprPtr> dims_old = v->dims();
   std::vector<ExprPtr> dims_new(dims_old.size());
-=======
-  bool dims_changed = false;
-  std::vector<Expr*> dims_old = v->dims();
-  std::vector<Expr*> dims_new(dims_old.size());
->>>>>>> d1cbee7b
   for (const auto i : c10::irange(dims_old.size())) {
     dims_new[i] = dims_old[i]->accept_mutator(this);
     dims_changed |= (dims_new[i] != dims_old[i]);
   }
 
-<<<<<<< HEAD
-  if (!any_change) {
-    return (ExprPtr)v;
-=======
   if (var != var_new) {
     v->set_base_handle(var_new);
   }
   if (dims_changed) {
     v->set_dims(dims_new);
->>>>>>> d1cbee7b
-  }
-
-  return v;
-}
-
-<<<<<<< HEAD
+  }
+
+  return v;
+}
+
 ExprPtr IRMutator::mutate(BroadcastPtr v) {
   ExprPtr value = v->value();
-  int lanes = v->lanes();
   ExprPtr value_new = value->accept_mutator(this);
-  if (value == value_new) {
-    return v;
-  }
-  return alloc<Broadcast>(value_new, lanes);
-=======
-Expr* IRMutator::mutate(Broadcast* v) {
-  Expr* value = v->value();
-  Expr* value_new = value->accept_mutator(this);
   if (value != value_new) {
     v->set_value(value_new);
   }
   return v;
->>>>>>> d1cbee7b
 }
 
 ExprPtr IRMutator::mutate(IfThenElsePtr v) {
@@ -351,10 +219,6 @@
   if (condition != condition_new) {
     v->set_condition(condition_new);
   }
-<<<<<<< HEAD
-
-  return alloc<IfThenElse>(condition_new, true_value_new, false_value_new);
-=======
   if (true_value != true_value_new) {
     v->set_true_value(true_value_new);
   }
@@ -362,7 +226,6 @@
     v->set_false_value(false_value_new);
   }
   return v;
->>>>>>> d1cbee7b
 }
 
 ExprPtr IRMutator::mutate(IntrinsicsPtr v) {
@@ -379,11 +242,7 @@
   if (any_change) {
     v->set_params(params);
   }
-<<<<<<< HEAD
-  return alloc<Intrinsics>(v->op_type(), params);
-=======
-  return v;
->>>>>>> d1cbee7b
+  return v;
 }
 
 ExprPtr IRMutator::mutate(TermPtr v) {
@@ -462,29 +321,19 @@
   if (!body_new) {
     return nullptr;
   }
-<<<<<<< HEAD
-  if (var == var_new && start == start_new && stop == stop_new &&
-      body == body_new) {
-    return (StmtPtr)v;
-=======
   if (body != body_new) {
     v->set_body(body_new);
   }
   if (var != var_new) {
     v->set_var(var_new);
->>>>>>> d1cbee7b
   }
   if (start != start_new) {
     v->set_start(start_new);
   }
-<<<<<<< HEAD
-  return alloc<For>(var_new, start_new, stop_new, body_new, loop_options);
-=======
   if (stop != stop_new) {
     v->set_stop(stop_new);
   }
   return v;
->>>>>>> d1cbee7b
 }
 
 StmtPtr IRMutator::mutate(BlockPtr v) {
@@ -502,13 +351,8 @@
       stmts.push_back(stmt_new);
     }
   }
-<<<<<<< HEAD
-  if (!any_change) {
-    return (StmtPtr)v;
-=======
   if (any_change) {
     v->set_stmts(stmts);
->>>>>>> d1cbee7b
   }
   return v;
 }
@@ -525,18 +369,9 @@
     }
     indices_new.push_back(new_ind);
   }
-<<<<<<< HEAD
   ExprPtr value = v->value();
   BufPtr buf_new = to<Buf>(buf->accept_mutator(this));
   ExprPtr value_new = value->accept_mutator(this);
-  if (buf == buf_new && !any_index_changed && value == value_new) {
-    return (StmtPtr)v;
-  }
-  return alloc<Store>(buf_new, indices_new, value_new);
-=======
-  Expr* value = v->value();
-  Buf* buf_new = dynamic_cast<Buf*>(buf->accept_mutator(this));
-  Expr* value_new = value->accept_mutator(this);
 
   if (buf != buf_new) {
     v->set_buf(buf_new);
@@ -548,7 +383,6 @@
     v->set_value(value_new);
   }
   return v;
->>>>>>> d1cbee7b
 }
 
 StmtPtr IRMutator::mutate(AtomicAddPtr v) {
@@ -563,18 +397,9 @@
     }
     indices_new.push_back(new_ind);
   }
-<<<<<<< HEAD
   ExprPtr value = v->value();
   BufPtr buf_new = to<Buf>(buf->accept_mutator(this));
   ExprPtr value_new = value->accept_mutator(this);
-  if (buf == buf_new && !any_index_changed && value == value_new) {
-    return (StmtPtr)v;
-  }
-  return alloc<AtomicAdd>(buf_new, indices_new, value_new);
-=======
-  Expr* value = v->value();
-  Buf* buf_new = dynamic_cast<Buf*>(buf->accept_mutator(this));
-  Expr* value_new = value->accept_mutator(this);
 
   if (buf != buf_new) {
     v->set_buf(buf_new);
@@ -586,57 +411,32 @@
     v->set_value(value_new);
   }
   return v;
->>>>>>> d1cbee7b
 }
 
 StmtPtr IRMutator::mutate(SyncThreadsPtr v) {
   return alloc<SyncThreads>();
 }
 
-<<<<<<< HEAD
 StmtPtr IRMutator::mutate(ExternalCallPtr v) {
-  bool changed = false;
-  BufPtr new_buf = to<Buf>(v->buf()->accept_mutator(this));
-  TORCH_INTERNAL_ASSERT(new_buf);
-  changed |= new_buf != v->buf();
-
-  std::vector<BufPtr> new_buf_args;
+  BufPtr buf = v->buf();
+  BufPtr buf_new = to<Buf>(buf->accept_mutator(this));
+  TORCH_INTERNAL_ASSERT(buf_new);
+
+  bool buf_args_changed = false;
+  std::vector<BufPtr> buf_args_new;
+  buf_args_new.reserve(v->buf_args().size());
   for (BufPtr buf_arg : v->buf_args()) {
-    BufPtr new_buf_arg = to<Buf>(buf_arg->accept_mutator(this));
-    TORCH_INTERNAL_ASSERT(new_buf_arg);
-    new_buf_args.push_back(new_buf_arg);
-    changed |= new_buf_arg != buf_arg;
-  }
-  std::vector<ExprPtr> new_args;
-  for (ExprPtr arg : v->args()) {
-    ExprPtr new_arg = arg->accept_mutator(this);
-    new_args.push_back(new_arg);
-    changed |= new_arg != arg;
-  }
-  return changed
-      ? alloc<ExternalCall>(new_buf, v->func_name(), new_buf_args, new_args)
-      : (StmtPtr)v;
-=======
-Stmt* IRMutator::mutate(ExternalCall* v) {
-  Buf* buf = v->buf();
-  Buf* buf_new = dynamic_cast<Buf*>(buf->accept_mutator(this));
-  TORCH_INTERNAL_ASSERT(buf_new);
-
-  bool buf_args_changed = false;
-  std::vector<Buf*> buf_args_new;
-  buf_args_new.reserve(v->buf_args().size());
-  for (Buf* buf_arg : v->buf_args()) {
-    Buf* buf_arg_new = dynamic_cast<Buf*>(buf_arg->accept_mutator(this));
+    BufPtr buf_arg_new = to<Buf>(buf_arg->accept_mutator(this));
     TORCH_INTERNAL_ASSERT(buf_arg_new);
     buf_args_new.push_back(buf_arg_new);
     buf_args_changed |= buf_arg_new != buf_arg;
   }
 
   bool args_changed = false;
-  std::vector<Expr*> args_new;
+  std::vector<ExprPtr> args_new;
   args_new.reserve(v->args().size());
-  for (Expr* arg : v->args()) {
-    Expr* arg_new = arg->accept_mutator(this);
+  for (ExprPtr arg : v->args()) {
+    ExprPtr arg_new = arg->accept_mutator(this);
     args_new.push_back(arg_new);
     args_changed |= arg_new != arg;
   }
@@ -651,42 +451,26 @@
     v->set_args(args_new);
   }
   return v;
->>>>>>> d1cbee7b
 }
 
 StmtPtr IRMutator::mutate(AllocatePtr v) {
   BufPtr buf = v->buf();
   BufPtr buf_new = to<Buf>(buf->accept_mutator(this));
   TORCH_INTERNAL_ASSERT(buf_new);
-<<<<<<< HEAD
-  if (buf_new == buf) {
-    return (StmtPtr)v;
-  }
-  return alloc<Allocate>(buf_new);
-=======
   if (buf != buf_new) {
     v->set_buf(buf_new);
   }
   return v;
->>>>>>> d1cbee7b
 }
 
 StmtPtr IRMutator::mutate(FreePtr v) {
   BufPtr buf = v->buf();
   BufPtr buf_new = to<Buf>(buf->accept_mutator(this));
   TORCH_INTERNAL_ASSERT(buf_new);
-<<<<<<< HEAD
-  if (buf_new == buf) {
-    return (StmtPtr)v;
-  }
-
-  return alloc<Free>(buf_new);
-=======
   if (buf != buf_new) {
     v->set_buf(buf_new);
   }
   return v;
->>>>>>> d1cbee7b
 }
 
 StmtPtr IRMutator::mutate(LetPtr v) {
@@ -696,13 +480,6 @@
   ExprPtr val_old = v->value();
   ExprPtr val_new = val_old->accept_mutator(this);
 
-<<<<<<< HEAD
-  if (var_new == var_old && val_old == val_new) {
-    return (StmtPtr)v;
-  }
-
-  return alloc<Let>(var_new, val_new);
-=======
   if (var_old != var_new) {
     v->set_var(var_new);
   }
@@ -710,7 +487,6 @@
     v->set_val(val_new);
   }
   return v;
->>>>>>> d1cbee7b
 }
 
 StmtPtr IRMutator::mutate(CondPtr v) {
@@ -722,13 +498,8 @@
   StmtPtr true_new = true_old ? true_old->accept_mutator(this) : true_old;
   StmtPtr false_new = false_old ? false_old->accept_mutator(this) : false_old;
 
-<<<<<<< HEAD
-  if (cond_old == cond_new && true_old == true_new && false_old == false_new) {
-    return (StmtPtr)v;
-=======
   if (cond_old != cond_new) {
     v->set_condition(cond_new);
->>>>>>> d1cbee7b
   }
 
   if (true_old != true_new) {
@@ -739,11 +510,7 @@
     v->set_false_stmt(false_new);
   }
 
-<<<<<<< HEAD
-  return alloc<Cond>(cond_new, true_new, false_new);
-=======
-  return v;
->>>>>>> d1cbee7b
+  return v;
 }
 
 } // namespace tensorexpr
