#include <ATen/core/interned_strings.h>
#include <c10/util/Exception.h>
#include <c10/util/irange.h>
#include <torch/csrc/jit/ir/alias_analysis.h>
#include <torch/csrc/jit/ir/constants.h>
#include <torch/csrc/jit/ir/ir.h>
#include <torch/csrc/jit/jit_log.h>
#include <torch/csrc/jit/passes/common_subexpression_elimination.h>
#include <torch/csrc/jit/passes/constant_pooling.h>
#include <torch/csrc/jit/passes/constant_propagation.h>
#include <torch/csrc/jit/passes/dead_code_elimination.h>
#include <torch/csrc/jit/passes/integer_value_refinement.h>
#include <torch/csrc/jit/passes/loop_unrolling.h>
#include <torch/csrc/jit/passes/lower_tuples.h>
#include <torch/csrc/jit/passes/peephole.h>
#include <torch/csrc/jit/passes/peephole_list_idioms.h>
#include <torch/csrc/jit/passes/peephole_non_tensor.h>
#include <torch/csrc/jit/passes/remove_mutation.h>
#include <torch/csrc/jit/passes/symbolic_shape_analysis.h>
#include <torch/csrc/jit/runtime/exception_message.h>
#include <torch/csrc/jit/runtime/symbolic_shape_registry.h>
#include <torch/csrc/utils/memory.h>
#include <memory>
#include <unordered_map>
#include <vector>

/*
XXX: this is still in prototype phase and has much work left to do, including
but not limited to:
- Refactor APIs
- Add decent coverage of common ops
- Add shape analysis pass on Graph that handles Ifs and Loops
- Allow concurrent reads to the operator map
- Successive applications of same inputs to same shape function (e.g. series of
pointwise ops)
- Supporting returning partially evaluated shape compute graph
*/

static bool symbolic_shape_analysis_test_mode = false;

namespace torch {
namespace jit {

bool setSymbolicShapeAnalysisTestMode(bool value) {
  bool old_value = symbolic_shape_analysis_test_mode;
  symbolic_shape_analysis_test_mode = value;
  return old_value;
}

bool symbolicShapeAnalysisTestModeEnabled() {
  return symbolic_shape_analysis_test_mode;
}

c10::optional<size_t> normIndex(int64_t index, size_t len) {
  if (index < 0) {
    index = index + len;
  }
  if (index >= 0 && index < static_cast<int64_t>(len)) {
    return index;
  } else {
    return c10::nullopt;
  }
}

void replaceWithIValue(Value* v, IValue val) {
  WithInsertPoint guard(*v->node()->owningBlock()->nodes().begin());
  v->replaceAllUsesWith(v->owningGraph()->insertConstant(val));
}

// Symbolic Shape Analysis works through iteratively partially evaluating
// a TorchScript shape compute graph by inputing properties from input
// Tensors. We can substitute in properties like `len(x)` and `x[1]`
// if they are statically on the input Tensors. We can also use
// assertions like `assert len(x) == 4` in order to refine the input
// length and unroll loops over its elements. We iteratively optimize and
// substitute in properties until we are unable to make any further
// optimizations. Finally, we try to extract Tensor properties from the output.
// For instance `return [1, 2, inp[2] + 1, inp[3]]` we know that the ouptut
// will be length 4 with first two dimensions equal to 1 and 2. We can also
// deduce that the 4th dimension has the same symbolic shape as inp[3], which
// means that we do know its concrete value statically but we can asssign sets
// of tensor dimensions which must be equal at runtime.

struct SymbolicShapeAnalyzer {
  SymbolicShapeAnalyzer(
      Node* n,
      std::shared_ptr<Graph> shape_compute_graph,
      const AliasDb& db)
      : graph_(shape_compute_graph->copy()), node_(n) {
    for (size_t i = 0; i < node_->inputs().size(); i++) {
      auto type = node_->input(i)->type();

      if (auto opt_type =
              graph_->inputs().at(i)->type()->cast<OptionalType>()) {
        // None will get handled with constant substitution later
        if (!type->cast<OptionalType>() &&
            !NoneType::get()->isSubtypeOf(type)) {
          graph_->inputs().at(i)->setType(opt_type->getElementType());
        }
      } else if (graph_->inputs().at(i)->type()->cast<NumberType>()) {
        graph_->inputs().at(i)->setType(type);
      }

      if (auto tt = type->castRaw<TensorType>()) {
        // NOLINTNEXTLINE(performance-unnecessary-copy-initialization)
        c10::SymbolicShape symbolic_shapes = tt->symbolic_sizes();

        // for testing, we don't insert complete tensor shapes and rely on our
        // partial evaluation pipeline to propagate information.
        // this is a good proxy for our ability to propagate non-complete shape
        // information.

        if (symbolic_shapes.isComplete() &&
            !symbolic_shape_analysis_test_mode) {
          replaceWithIValue(
              graph_->inputs().at(i), *tt->sizes().concrete_sizes());
          continue;
        }
        // TODO: remove, all constant tensors should have typed sizes
        if (toIValue(node_->input(i)) && !symbolic_shape_analysis_test_mode) {
          replaceWithIValue(
              graph_->inputs().at(i),
              constant_as<at::Tensor>(node_->input(i))->sizes());
          continue;
        }

        // we can't optimize a tensor without fixed rank
        if (symbolic_shapes.rank()) {
          node_symbolic_input_indices.emplace_back(i, symbolic_shapes);
        }
      } else if (
          type->cast<ListType>() &&
          type->cast<ListType>()->getElementType()->cast<TensorType>()) {
        TORCH_INTERNAL_ASSERT(false); // not handled yet
      } else if (auto ival = toIValue(node_->input(i))) {
        replaceWithIValue(graph_->inputs().at(i), *ival);
      } else if (
          type->cast<ListType>() &&
          type->cast<ListType>()->getElementType()->cast<IntType>()) {
        if (node_->input(i)->node()->kind() == prim::ListConstruct &&
            !db.hasWriters(node_->input(i))) {
          // it is a very common in graphs to see patterns like:
          // z = x.view(y.size())
          // or:
          // z = x.view(1, 10, y.size(0), y.size(1))
          // We want to propagate symbolic dimensions and concrete sizes
          // from y to z. To do this we try to associate symbolic dimensions
          // or concrete sizes with the integer list inputs that have a
          // constructor taken from constants or y.size() or y.size(0)
          auto list_construct = node_->input(i)->node();
          std::vector<c10::optional<int64_t>> shape;
          for (Value* v : list_construct->inputs()) {
            if (auto constant = constant_as<int64_t>(v)) {
              shape.emplace_back(*constant);
            } else if (
                v->node()->kind() == aten::size &&
                v->node()->input(1)->node()->kind() == prim::Constant) {
              auto tt = v->node()->input(0)->type()->expect<TensorType>();
              auto ss = tt->symbolic_sizes();
              if (!ss.rank()) {
                shape.emplace_back(c10::nullopt);
                continue;
              }
              auto norm_index = normIndex(
                  *constant_as<int64_t>(v->node()->input(1)), *ss.rank());
              if (!norm_index) {
                shape.emplace_back(c10::nullopt);
                continue;
              }
              shape.emplace_back(ss[*norm_index].value());
            } else {
              shape.emplace_back(c10::nullopt);
            }
          }
          node_symbolic_input_indices.emplace_back(
              i, c10::SymbolicShape(shape));
        } else if (
            node_->input(i)->node()->kind() == aten::size &&
            node_->input(i)->uses().size() == 1) {
          auto ten_inp = node_->input(i)->node()->input();
          auto ss = ten_inp->type()->expect<TensorType>()->symbolic_sizes();
          node_symbolic_input_indices.emplace_back(i, ss);
        }
      }
    }
  }

  c10::SymbolicShape run() {
<<<<<<< HEAD
    // TODO: only run while the last iteration has made a change
    constexpr size_t num_optimization_iters = 8;
    for (const auto i : c10::irange(num_optimization_iters)) {
      (void)i; // Suppress unused variable warning
      // XXX: we cannot substitute symbolic dims before passes like constant
      // propagation, or we might inadvertently use them in arithmetic or
      // other operators
      substituteInputTensorProperties(/*substitute_symbolic_dims*/ false);
      LowerSimpleTuples(graph_);
      RemoveListMutation(graph_);
      UnrollConstantLoops(graph_);
      ConstantPropagation(graph_);
      PeepholeOptimizeNonTensor(graph_);
      PeepholeOptimizeListIdioms(graph_, /*refine_list_len*/ true);
      RefineIntegerValues(graph_);
      ConstantPropagation(graph_);
      EliminateCommonSubexpression(graph_);
=======
    bool made_change = true;
    constexpr size_t MAX_ATTEMPTS = 8;
    size_t curr_attempt = 0;
    while (made_change && curr_attempt < MAX_ATTEMPTS) {
      curr_attempt++;
      made_change = false;
      // symbolic shape concrete values are only used in final shape extraction
      substituteInputTensorProperties(/*symbolic_shape_values*/ nullptr);
      // TODO: lower simple tuples ?
      made_change |= RemoveListMutation(graph_);
      made_change |= UnrollConstantLoops(graph_);
      made_change |= ConstantPropagation(graph_);
      made_change |= PeepholeOptimizeNonTensor(graph_);
      made_change |=
          PeepholeOptimizeListIdioms(graph_, /*refine_list_len*/ true);
      made_change |= RefineIntegerValues(graph_);
      made_change |= ConstantPropagation(graph_);
      made_change |= EliminateCommonSubexpression(graph_);
      EliminateDeadCode(graph_);
>>>>>>> 6f13a74e
    }
    std::unordered_map<Value*, int64_t> symbolic_shape_values;
    substituteInputTensorProperties(&symbolic_shape_values);
    GRAPH_DUMP("Done with partial evaluation", graph_);

    return extractOutputShape(symbolic_shape_values);
  }

 private:
  void substituteInputTensorProperties(
      std::unordered_map<Value*, int64_t>* symbolic_shape_values) {
    // clang-format off
    // here we iteratively substitute properties of the node's input tensors
    // into the shape compute graph. we can substitute constants into the
    // like len(inp) or inp[0] if the tensor has a fixed length or a fixed
    // first dimension. we also try to resolve symbolic shapes of the same
    // symbolic value to the same Value * in the shape compute graph.
    // for the shape logic:
    // dim1 = inp1[0]
    // dim2 = inp2[0]
    // return dim1 if dim2 == 1 else dim2
    // if we see that inp1[0] and inp2[0] both have the same symbolic shape
    // value, then it is a valid transformation to replace dim2 with dim1 or
    // vice versa. to do this we collect all Value * for a particular symbolic
    // shape. Then, we replace all Value * within that set with their dominator.
    // In the example above, this allows us to infer  that the output will be the
    // symbolic dimension value of dim1.

    // if `symbolic_shape_values` is not null, record list accesses
    // which resolve to symbolic dimension values with their concrete symbolic
    // shape value. Because symbolic dimensions are represented as negative numbers and
    // are not real values, inserting them as constants in the graph would invalidate
    // the graph for further use. Instead, we keep track of what their value would be
    // for extracting output shapes.
    // clang-format on

    std::unordered_map<int64_t, std::vector<Value*>> symbolic_shape_map;

    for (const auto& index_symbolic_shape : node_symbolic_input_indices) {
      auto index = index_symbolic_shape.first;
      auto tensor_shape = index_symbolic_shape.second;
      TORCH_INTERNAL_ASSERT(tensor_shape.rank().has_value());

      for (const auto& use : graph_->inputs().at(index)->uses()) {
        // TODO: either decompose composite ops like slice or add handling here
        switch (use.user->kind()) {
          case aten::len: {
            size_t len = tensor_shape.rank().value();
            replaceWithIValue(use.user->output(), static_cast<int64_t>(len));
          } break;
          case aten::__getitem__: {
            auto index = constant_as<int64_t>(use.user->inputs().at(1));
            if (!index) {
              continue;
            }
            auto norm_index = normIndex(*index, *tensor_shape.rank());
            if (!norm_index) {
              continue;
            }
            if (tensor_shape[*norm_index].is_static()) {
              replaceWithIValue(
                  use.user->output(), tensor_shape[*norm_index].value());
            } else if (symbolic_shape_values) {
              symbolic_shape_values->emplace(
                  use.user->output(), tensor_shape[*norm_index].value());
            } else {
              int64_t symbolic_index = tensor_shape[*norm_index].value();
              symbolic_shape_map[symbolic_index].push_back(use.user->output());
            }
          }
        }
      }

      for (const auto& symbolic_set : symbolic_shape_map) {
        mergeSymbolicShapeSets(symbolic_set.second);
      }
    }
  }

  void mergeSymbolicShapeSets(const std::vector<Value*>& symbolic_set) {
    // `symbolic_set` represents a set of Value * which are all equal
    // to each other. Here, we optimize the graph by replacing values
    // in the set with other dominating values.
    // in the following example, where a, b and c are all in the same
    // symbolic set:
    // if cond:
    //    a = li[0]
    //    b = li[1]
    //    return [a, b]
    // else:
    //    c = li[0]
    //    return [c, c]
    // we can replace `b` with `a` because it is dominated by `a`,
    // but we cannot replace `c` with another dominating value

    // there are ways to compute this more efficiently but typically number of
    // Values for each symbolic set is low and this is cheap to run
    for (const auto i : c10::irange(symbolic_set.size())) {
      Value* v = symbolic_set[i];
      Value* dominating_value = v;
      for (const auto& sym_set : symbolic_set) {
        if (dominating_value->node()->isDominatedBy(sym_set->node())) {
          dominating_value = sym_set;
        }
      }
      if (dominating_value != v) {
        v->replaceAllUsesWith(dominating_value);
      }
    }
  }

  c10::SymbolicShape extractOutputShape(
      std::unordered_map<Value*, int64_t>& symbolic_shape_values) {
    TORCH_INTERNAL_ASSERT(graph_->outputs().size() == 1);
    auto output = graph_->outputs().at(0);
    TORCH_INTERNAL_ASSERT(
        output->type()->cast<ListType>() &&
        output->type()->cast<ListType>()->getElementType()->cast<IntType>());
    if (output->node()->kind() == prim::Constant) {
      auto int_list = toIValue(output)->toIntVector();
      return c10::SymbolicShape(int_list);
    }
    // TODO: would be nice if there were easy facility to look at uses and see
    // if they are all pure instead of instanting db.
    AliasDb db(graph_);
    // If it is not a single list construct or constant, bail,
    // otherwise we cannot analyze its output and it might be modified
    if (output->node()->kind() != prim::ListConstruct ||
        db.hasWriters(output)) {
      GRAPH_DEBUG("Could not extract shape ", getHeader(node_));
      return c10::SymbolicShape();
    }
    Node* list_construct = output->node();
    std::vector<c10::optional<int64_t>> output_shape;
    for (Value* input : list_construct->inputs()) {
      if (symbolic_shape_values.count(input)) {
        output_shape.push_back(symbolic_shape_values[input]);
      } else {
        output_shape.push_back(constant_as<int64_t>(input));
      }
    }
    return c10::SymbolicShape(output_shape);
  }

  // node input indices that are TensorType and we need to iteratively
  // substitute properties of. We only substitute properties
  // of TensorTypes with a fixed dimension but not a complete shape,
  // because a complete shape we can completely replace with a constant
  // and non-fixed dimensions we cannot reason about at all
  // TODO: might be cleaner to store as a pair of index -> symbolic shape
  // but there were weird lifetime issues
  std::vector<std::pair<int64_t, c10::SymbolicShape>>
      node_symbolic_input_indices;
  std::shared_ptr<Graph> graph_;
  Node* node_;
};

void PropagateShapesWithShapeFunction(
    Node* n,
    std::shared_ptr<Graph>& shape_compute_graph,
    const AliasDb& db) {
  c10::SymbolicShape out =
      SymbolicShapeAnalyzer(n, shape_compute_graph, db).run();
  n->output()->setType(
      n->output()->type()->expect<TensorType>()->withSymbolicShapes(out));
}

void PropagateShapesOnGraph(std::shared_ptr<Graph>& graph) {
<<<<<<< HEAD
  std::lock_guard<std::mutex> guard(lock);
  AliasDb db(graph);
=======
>>>>>>> 6f13a74e
  for (Node* n : graph->nodes()) {
    if (n->maybeSchema()) {
      if (auto maybe_graph = shapeComputeGraphForSchema(n->schema())) {
        PropagateShapesWithShapeFunction(n, *maybe_graph, db);
      }
    }
  }
}

} // namespace jit
} // namespace torch<|MERGE_RESOLUTION|>--- conflicted
+++ resolved
@@ -186,25 +186,6 @@
   }
 
   c10::SymbolicShape run() {
-<<<<<<< HEAD
-    // TODO: only run while the last iteration has made a change
-    constexpr size_t num_optimization_iters = 8;
-    for (const auto i : c10::irange(num_optimization_iters)) {
-      (void)i; // Suppress unused variable warning
-      // XXX: we cannot substitute symbolic dims before passes like constant
-      // propagation, or we might inadvertently use them in arithmetic or
-      // other operators
-      substituteInputTensorProperties(/*substitute_symbolic_dims*/ false);
-      LowerSimpleTuples(graph_);
-      RemoveListMutation(graph_);
-      UnrollConstantLoops(graph_);
-      ConstantPropagation(graph_);
-      PeepholeOptimizeNonTensor(graph_);
-      PeepholeOptimizeListIdioms(graph_, /*refine_list_len*/ true);
-      RefineIntegerValues(graph_);
-      ConstantPropagation(graph_);
-      EliminateCommonSubexpression(graph_);
-=======
     bool made_change = true;
     constexpr size_t MAX_ATTEMPTS = 8;
     size_t curr_attempt = 0;
@@ -224,7 +205,6 @@
       made_change |= ConstantPropagation(graph_);
       made_change |= EliminateCommonSubexpression(graph_);
       EliminateDeadCode(graph_);
->>>>>>> 6f13a74e
     }
     std::unordered_map<Value*, int64_t> symbolic_shape_values;
     substituteInputTensorProperties(&symbolic_shape_values);
@@ -393,11 +373,7 @@
 }
 
 void PropagateShapesOnGraph(std::shared_ptr<Graph>& graph) {
-<<<<<<< HEAD
-  std::lock_guard<std::mutex> guard(lock);
   AliasDb db(graph);
-=======
->>>>>>> 6f13a74e
   for (Node* n : graph->nodes()) {
     if (n->maybeSchema()) {
       if (auto maybe_graph = shapeComputeGraphForSchema(n->schema())) {
