--- conflicted
+++ resolved
@@ -28,12 +28,6 @@
     "If on, static runtime may use use optimizations that cause accurary loss "
     "vs the jit interpreter");
 
-C10_DEFINE_bool(
-    static_runtime_enable_fast_math,
-    true,
-    "If on, static runtime may use use optimizations that cause accurary loss "
-    "vs the jit interpreter");
-
 namespace at {
 namespace native {
 
@@ -466,11 +460,6 @@
 // they are vectorized by twice this constant.  An exception is logit, since it
 // contains FP divide, which is single-ported.
 static constexpr int kVectorWidth = 16;
-
-// disable NNC temporarily until a code cache is implemented
-#ifdef TORCH_ENABLE_LLVM
-#undef TORCH_ENABLE_LLVM
-#endif
 
 #ifdef TORCH_ENABLE_LLVM
 
@@ -1107,19 +1096,11 @@
     }
 
     if (p_node->Output(0).isNone()) {
-<<<<<<< HEAD
-      p_node->Output(0) = at::native::sum(self, dim, keepdim, dtype);
-    } else {
-      auto& output = p_node->Output(0).toTensor();
-      fastResizeToZero(output);
-      at::native::sum_out(self, dim, keepdim, dtype, output);
-=======
       p_node->Output(0) = at::cpu::sum(self, dim, keepdim, dtype);
     } else {
       auto& output = p_node->Output(0).toTensor();
       fastResizeToZero(output);
       at::cpu::sum_out(output, self, dim, keepdim, dtype);
->>>>>>> 3bdbaf14
     }
   };
 });
@@ -1150,7 +1131,6 @@
         padding_idx = p_node->Input(8).toInt();
       }
     }
-<<<<<<< HEAD
 
     at::native::check_arguments(
         weight,
@@ -1160,17 +1140,6 @@
         per_sample_weights,
         include_last_offset);
 
-=======
-
-    at::native::check_arguments(
-        weight,
-        indices,
-        offsets,
-        mode,
-        per_sample_weights,
-        include_last_offset);
-
->>>>>>> 3bdbaf14
     std::ignore = scale_grad_by_freq;
     std::ignore = sparse;
 
