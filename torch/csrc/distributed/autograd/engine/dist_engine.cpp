--- conflicted
+++ resolved
@@ -359,12 +359,7 @@
         continue;
       }
       if (task.fn_ && !local_graph_task->has_error_.load()) {
-<<<<<<< HEAD
-        at::ThreadLocalStateGuard tls_guard(this->thread_locals_);
-=======
         at::ThreadLocalStateGuard tls_guard(local_graph_task->thread_locals_);
-        AutoGradMode grad_mode(local_graph_task->grad_mode_);
->>>>>>> caf6dc38
         try {
           GraphTaskGuard guard(local_graph_task);
           engine_.evaluate_function(
