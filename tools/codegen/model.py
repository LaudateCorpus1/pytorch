import re

from dataclasses import dataclass
from typing import List, Dict, Optional, Iterator, Tuple, Set, NoReturn
from enum import Enum
import itertools

# A little trick from https://github.com/python/mypy/issues/6366
# for getting mypy to do exhaustiveness checking
# TODO: put this somewhere else, maybe
def assert_never(x: NoReturn) -> NoReturn:
    raise AssertionError("Unhandled type: {}".format(type(x).__name__))

# ~~~~~~~~~~~~~~~~~~~~~~~~~~~~~~~~~~~~~~~~~~~~~~~~~~~~~~~~~~~~~~~~~~~ #
#
#                           DATA MODEL
#
# ~~~~~~~~~~~~~~~~~~~~~~~~~~~~~~~~~~~~~~~~~~~~~~~~~~~~~~~~~~~~~~~~~~~ #
#
# Some general principles for our data model.
#
# - Stop using C++ data types as the internal data representation
#   format.  Instead, the internal data structures are centered
#   around JIT schema representation.  This avoid a big problem
#   with the old codegen where we read in all the types from
#   native_functions.yaml and then immediately had to retranslate
#   them into C++ types.
#
# - More semantic data representation.  Instead of representing
#   everything as dicts and strings, we define dataclasses for
#   every interesting entity the code generation has to deal with.
#   These dataclasses have strong semantic invariants: for example,
#   we generally require them to roundtrip losslessly into the
#   form they were parsed from.  These structures are immutable
#   and you're expected to populate information once during
#   construction.

# Represent a source location; used for better error reporting
@dataclass(frozen=True)
class Location:
    file: str
    line: int

    def __str__(self) -> str:
        return "{}:{}".format(self.file, self.line)

# Valid values of the 'variants' field in native_functions.yaml
Variant = Enum('Variant', ('function', 'method'))

UseC10Dispatcher = Enum('UseC10Dispatcher', (
    'full',
    'with_codegenerated_unboxing_wrapper'
))

# The basic input to the code generation is native_functions.yaml.
# The name "native", BTW, comes from the distinction between native
# functions and legacy TH functions.  The legacy TH functions are gone,
# but the "native" descriptor has stuck.
#
# NativeFunction models a single entry in native_functions.yaml.  Its
# fields roughly correspond to what you would see in the YAML itself,
# but after canonicalization and parsing has occurred.
#
# You can see some of the overall design patterns for how we setup
# dataclasses in this class, but we will defer a complete discussion
# of this at FunctionSchema.
@dataclass(frozen=True)
class NativeFunction:
    # The function schema of the operator in question.  This schema
    # has been parsed; see FunctionSchema for more about its structure.
    # (This type is quoted as we are forward referencing a type
    # defined later in the file.  I opted for this ordering of the
    # classes for expository clarity.)
    func: 'FunctionSchema'

    # Corresponds to the 'use_c10_dispatcher' field.  The default
    # is 'with_codegenerated_unboxing_wrapper'
    use_c10_dispatcher: UseC10Dispatcher

    # Whether or not to omit automatic generation of a DeviceGuard
    device_guard: bool

    # What python module to put the function in
    python_module: Optional[str]

    # TODO: figure out what this does
    category_override: Optional[str]

    # If no variants are specified in native_functions.yaml, this is
    # assumed to be {'function'}.
    variants: Set[Variant]

    # Whether or not we should skip generating registrations for
    # this kernel.  This is a bit of a double-edged sword, as manual
    # registrations don't participate in codegen-based selective build!
    manual_kernel_registration: bool

    # Distinguish between a missing dispatch dict (historically, this
    # means to register a catch-all kernel) and a present but empty
    # dispatch dict (this means register nothing; arguably, this should
    # subsume manual_kernel_registration).
    #
    # TODO: str key could be replaced with more explicit enum
    dispatch: Optional[Dict[str, str]]

    # The location in the YAML file were this native function entry was
    # defined.  This is for conveniently reporting error messages!
    loc: 'Location'

    # NB: The benefit of defining a dataclass is that we automatically get
    # a constructor defined for all the fields we specify.  No need
    # to explicitly write it out.

    @staticmethod
    def from_yaml(ei: Dict[str, object], loc: 'Location') -> 'NativeFunction':
        """
        Parse a NativeFunction from a dictionary as directly parsed
        from native_functions.yaml
        """
        e = ei.copy()

        funcs = e.pop('func')
        assert isinstance(funcs, str), f'not a str: {funcs}'
        func = FunctionSchema.parse(funcs)

        use_c10_dispatcher_s = e.pop('use_c10_dispatcher', None)
        if use_c10_dispatcher_s is None:
            use_c10_dispatcher = UseC10Dispatcher.with_codegenerated_unboxing_wrapper
        elif use_c10_dispatcher_s == 'full':
            use_c10_dispatcher = UseC10Dispatcher.full
        else:
            raise AssertionError(
                f'use_c10_dispatcher must be unset or set to full, got {use_c10_dispatcher}')

        variants_s = e.pop('variants', 'function')
        assert isinstance(variants_s, str)
        variants: Set[Variant] = set()
        for v in variants_s.split(', '):
            if v == 'function':
                variants.add(Variant.function)
            elif v == 'method':
                variants.add(Variant.method)
            else:
                raise AssertionError(f'illegal variant {v}')

        manual_kernel_registration = e.pop('manual_kernel_registration', False)
        assert isinstance(manual_kernel_registration, bool), f'not a bool: {manual_kernel_registration}'

        device_guard = e.pop('device_guard', True)
        assert isinstance(device_guard, bool), f'not a bool: {device_guard}'

        python_module = e.pop('python_module', None)
        assert python_module is None or isinstance(python_module, str), f'not a str: {python_module}'

        category_override = e.pop('category_override', None)
        assert category_override is None or isinstance(category_override, str), f'not a str: {category_override}'

        raw_dispatch = e.pop('dispatch', None)
        assert raw_dispatch is None or isinstance(raw_dispatch, dict), e
        dispatch: Optional[Dict[str, str]] = None
        if raw_dispatch is not None:
            dispatch = {}
            for ks, v in raw_dispatch.items():
                if ks == '__line__':
                    continue  # not worth tracking line numbers for dispatch entries
                assert isinstance(ks, str), e
                assert isinstance(v, str), e
                for k in ks.split(","):
                    dispatch[k.strip()] = v

        e.pop('__line__')
        assert not e, f"leftover entries: {e}"

        return NativeFunction(
            func=func,
            use_c10_dispatcher=use_c10_dispatcher,
            variants=variants,
            manual_kernel_registration=manual_kernel_registration,
            python_module=python_module,
            category_override=category_override,
            dispatch=dispatch,
            device_guard=device_guard,
            loc=loc,
        )

    # __post_init__ functions in dataclasses can be used to do extra
    # validation after construction.
    #
    # Notice that we don't do any type validation here.  In fact, we
    # rely exclusively on mypy to check if you've done types correctly!
    # Validation is for nontrivial invariants that cannot be (conveniently)
    # encoded in the type system.
    def __post_init__(self) -> None:
        if self.func.out_arguments:
            assert self.variants == {Variant.function}, "Native functions with out arguments MUST " \
                "be declared with only function variant; e.g., variants: function; " \
                "otherwise you will tickle a Python argument binding bug " \
                "(which usually manifests itself as the result variable being undefined.)"

SchemaKind = Enum('SchemaKind', ('functional', 'inplace', 'out'))

<<<<<<< HEAD
=======
# Represents a bundle of native functions that are semantically related.
@dataclass(frozen=True)
class NativeFunctionGroup:
    functional: Optional[NativeFunction]
    inplace: Optional[NativeFunction]
    out: Optional[NativeFunction]

    def __post_init__(self) -> None:
        test_sig: Optional[FunctionSchema] = None
        for f in self.functions():
            if test_sig is None:
                test_sig = f.func.signature()
            else:
                if test_sig != f.func.signature():
                    raise AssertionError(
                        "NativeFunctionGroup constructed from two NativeFunctions "
                        f"that don't have matching signatures: {test_sig} != {f.func.signature()}"
                    )

    def signature(self) -> 'FunctionSchema':
        if self.out is not None:
            return self.out.func.signature()
        elif self.functional is not None:
            return self.functional.func.signature()
        elif self.inplace is not None:
            return self.inplace.func.signature()
        else:
            raise AssertionError("invalid NativeFunctionGroup has no NativeFunctions")

    def functions(self) -> Iterator[NativeFunction]:
        if self.out is not None:
            yield self.out
        if self.functional is not None:
            yield self.functional
        if self.inplace is not None:
            yield self.inplace

    @staticmethod
    def from_dict(d: Dict[SchemaKind, NativeFunction]) -> 'NativeFunctionGroup':
        functional = d.get(SchemaKind.functional)
        inplace = d.get(SchemaKind.inplace)
        out = d.get(SchemaKind.out)
        return NativeFunctionGroup(
            functional=functional,
            inplace=inplace,
            out=out,
        )

>>>>>>> 27064c2c
# The function schema is undoubtedly the most important data structure
# in all of the codegen, as it defines the type signature for operators,
# and most of the code generation we do is type directed (e.g., look at
# the types, decide what to do.  Think about how we code generate
# C++ function stubs!)
#
# We will also see in this class the general structure for how we model
# data in this code generation.  A few notable properties to point out
# ahead of time:
#
#   - These dataclasses are a *lossless* representation of the strings
#     they are parsed from.  In fact, we assert that given the
#     information stored in the dataclass, we can exactly reconstruct
#     the string we parsed from (and assert this inside the parse
#     definition).  There are a few reasons for this:
#
#       - If you find that it is difficult to reconstruct the string
#         given a dataclass, that is a clue that you are data
#         representation is wrong.
#
#       - It helps ensure that all relevant information is present
#         in the dataclass, so that downstream users aren't tempted
#         to reparse the original string to get some information
#         that was omitted.
#
#       - It forces you to represent the data in-memory in the same way
#         it is recorded textually, which makes the dataclasses easier
#         to understand for someone who is familiar with the
#         textual format.  (As a tradeoff, it means you have to model
#         the syntax, even when it is inconvenient.  But maybe that means
#         the syntax is bad!)  If you don't understand the internal
#         representation, go look at the printing code to see how
#         it maps onto the surface syntax!
#
#       - It makes it easy to test the parsing code, as parsing code
#         that is inconsistent with the string code will fail early
#         and loudly.  (As a tradeoff, it makes the parsing code a bit
#         brittle (in particular, with trivial whitespace changes you
#         are likely to trigger an assert error).
#
#     In general, try to make the __str__ code as simple as possible
#     (even at the cost of more complex parsing logic.)  Additionally,
#     try to minimize redundancy in data representation.  (Precomputed
#     fields are OK though: they are defined as a simple function on
#     the canonical representation in question.)
#
#   - These dataclasses are all frozen; once constructed their
#     values never change.  This makes it easy to tell where any
#     given data came from: just look to the constructor.  As a
#     tradeoff, you can't easily "decorate" a schema with extra
#     information from a post-facto analysis.  We impose this
#     restriction to make these structures more understandable.
#
@dataclass(frozen=True)
class FunctionSchema:
    # The name of the operator this function schema describes.
    name: 'OperatorName'

    arguments: Tuple['Argument', ...]
    kwarg_only_arguments: Tuple['Argument', ...]  # but not including out args
    # Unlike in the previous codegen, we have factored out 'out' arguments
    # in the canonical representation, removing them from kwarg
    # arguments.  This choice is justified by numerous downstream
    # transformations which treat out arguments specially; additionally,
    # you can see that canonicity is not violated!
    out_arguments: Tuple['Argument', ...]  # these are also kwarg-only

    # TODO: Need to handle collisions with argument names at some point
    returns: Tuple['Return', ...]

    def schema_order_arguments(self) -> Iterator['Argument']:
        return itertools.chain(self.arguments, self.kwarg_only_arguments, self.out_arguments)

    @staticmethod
    def parse(func: str) -> 'FunctionSchema':
        # We should probably get a proper parser here
        assert ' -> ' in func, "function schema missing return type (spaces are mandatory)"
        func_decl, return_decl = [x.strip() for x in func.split(' -> ')]
        ops, args = func_decl.split('(', 1)
        assert args[-1] == ")", "Expecting closing )"
        args = args[:-1]
        name = OperatorName.parse(ops)
        arguments, kwarg_only_arguments, out_arguments = parse_arguments(args)
        returns = parse_returns(return_decl)
        r = FunctionSchema(
            name=name,
            arguments=arguments,
            kwarg_only_arguments=kwarg_only_arguments,
            out_arguments=out_arguments,
            returns=returns
        )
        assert str(r) == func, f'{str(r)} != {func}'
        return r

    def __post_init__(self) -> None:
        for arg, ret in zip(self.out_arguments, self.returns):
            assert arg.annotation == ret.annotation, \
                "Out arguments must have matching return Tensor; furthermore, " \
                "the ith-argument needs to correspond to the ith return"
        if self.out_arguments:
            assert len(self.out_arguments) == len(self.returns), \
                "Must return as many arguments as there are out arguments"
        if self.name.name.inplace:
            # TODO: fixme
            if str(self.name) not in [
                    '_amp_foreach_non_finite_check_and_unscale_',
                    '_foreach_add_scalar_list_',
                    '_foreach_sub_scalar_list_',
                    '_foreach_mul_scalar_list_',
                    '_foreach_div_scalar_list_',
                    '_foreach_add_.Scalar',
                    '_foreach_sub_.Scalar',
                    '_foreach_mul_.Scalar',
                    '_foreach_div_.Scalar',
                    '_foreach_add_.List',
                    '_foreach_sub_.List',
                    '_foreach_mul_.List',
                    '_foreach_div_.List',
                    '_foreach_exp_',
                    '_foreach_sqrt_',
                    '_foreach_addcmul_',
                    '_foreach_addcdiv_']:
                assert len(self.returns) == 1

    def is_out_fn(self) -> bool:
        # Note [is_out_fn]
        #
        # out functions are the variants which take an explicit out= argument
        # to populate into.  We need to know if a schema corresponds to an
        # out function for several reasons:
        #
        #   - They codegen differently in C++ API
        #       - codegen to at::add_out rather than at::add
        #       - out argument is moved to front of C++ argument list
        #
        # out functions are DEFINED to be any function with a keyword-only
        # argument that is mutable.  In principle, this could lead to a
        # false positive if you define a function that mutates a
        # kwarg only argument, but this isn't the "true" output of this
        # function.  A more robust definition that would work in this
        # case would also look at:
        #
        #   - The output types.  Out functions take in the arguments
        #     they mutate and then return them again; this is sort
        #     of "definitionally" what makes something an out function.
        #     Historically, we DO check this for consistency.
        #   - Correspondence with pure variant.  An out function
        #     should have a signature equivalent to its pure variant,
        #     but just with extra kwargs for the output elements.  This
        #     is difficult to actually check for and historically
        #     we only do this check in tools/
        return bool(self.out_arguments)

    def kind(self) -> SchemaKind:
        """
        What kind of schema is this?  A functional schema is one
        that returns a newly allocated output; an inplace schema
        modifies the self argument inplace; an out schema writes
        the result into an explicitly provided out argument.
        """
        is_inplace = self.name.name.inplace
        is_out = bool(self.out_arguments)
        assert not (is_inplace and is_out)
        if is_inplace:
            return SchemaKind.inplace
        elif is_out:
            return SchemaKind.out
        else:
            return SchemaKind.functional

    # WARNING: This method is not currently tested in any meaningful way
    def signature(self) -> 'FunctionSchema':
        """
        Certain schemas are 'related', in that they are simply
        inplace/out/functional versions of the same function.  This method
        factors these schemas into the "core" functional signature which
        is equal across all versions.

        Here is what normalization happens to the schema to convert
        it to a signature:
        - The overload name is stripped (name is retained, since
          it expresses semantic content about what the function does)
        - Inplace is set False
        - Out arguments are stripped
        - Mutability annotations are stripped  (this is sound
          because you cannot overload on mutability annotation)

        This function is based off of get_signature in
        tools.autograd.load_derivatives
        """

        # dataclasses.replace could be used here, but it is less
        # type safe so for now I've opted to type everything out
        def strip_arg_annotation(a: Argument) -> Argument:
            return Argument(
                name=a.name,
                type=a.type,
                default=a.default,  # hmmm
                annotation=None,
            )

        def strip_ret_annotation(r: Return) -> Return:
            return Return(
                name=r.name,
                type=r.type,
                annotation=None,
            )

        return FunctionSchema(
            name=OperatorName(
                name=BaseOperatorName(
                    base=self.name.name.base,
                    inplace=False,
                    dunder_method=self.name.name.dunder_method,
                ),
                overload_name="",  # stripped
            ),
            arguments=tuple(map(strip_arg_annotation, self.arguments)),
            kwarg_only_arguments=tuple(map(strip_arg_annotation, self.kwarg_only_arguments)),
            out_arguments=(),  # stripped
            returns=tuple(map(strip_ret_annotation, self.returns)),
        )

    def __str__(self) -> str:
        all_arguments: List[str] = []
        all_arguments.extend(map(str, self.arguments))
        if self.kwarg_only_arguments or self.out_arguments:
            all_arguments.append('*')
        all_arguments.extend(map(str, self.kwarg_only_arguments))
        all_arguments.extend(map(str, self.out_arguments))
        all_arguments_str = ', '.join(all_arguments)
        if len(self.returns) == 1:
            returns = str(self.returns[0])  # omit parentheses
        else:
            returns = '(' + ', '.join(map(str, self.returns)) + ')'
        return f'{self.name}({all_arguments_str}) -> {returns}'

# Here is the rest of the data model, described more briefly.

# Simplified version for what actually shows up in built-ins.
# Look at alias_info.h for expanded syntax.  If you need the structure,
# you also need to make this structure recursive so it can be lined
# up with the type components too.  For primitives this isn't really
# necessary
@dataclass(frozen=True)
class Annotation:
    # Typically only has one element.  Not actually a set so
    # we can conveniently assume it is canonically ordered
    alias_set: Tuple[str, ...]
    is_write: bool

    @staticmethod
    def parse(ann: str) -> 'Annotation':
        m = re.match(r'^([a-z])(!?)$', ann)
        assert m is not None, f'unrecognized alias annotation {ann}'
        alias_set = (m.group(1),)
        is_write = m.group(2) == '!'
        r = Annotation(alias_set=alias_set, is_write=is_write)
        assert str(r) == ann, f'{r} != {ann}'
        return r

    def __str__(self) -> str:
        alias_set = '|'.join(self.alias_set)
        is_write = '!' if self.is_write else ''
        return f'{alias_set}{is_write}'

# The base class for the type system.  This is also loosely modeled
# off of jit_type.h, but we've simplified the hierarchy to focus
# in on the aspects of the type system that matter for code generation
# (for example, there's no SingleElementType subclass anymore).
# You never actually construct a Type; usually it's going to be one
# of the subclasses.  If Python had ADTs this would be one!
@dataclass(frozen=True)
class Type:
    @staticmethod
    def parse(t: str) -> 'Type':
        r = Type._parse(t)
        assert str(r) == t, f'{r} != {t}'
        return r

    @staticmethod
    def _parse(t: str) -> 'Type':
        m = re.match(r'^(.+)\?$', t)
        if m is not None:
            return OptionalType(Type.parse(m.group(1)))
        m = re.match(r'^(.+)\[([0-9]+)?\]$', t)
        if m is not None:
            size = int(m.group(2)) if m.group(2) is not None else None
            return ListType(elem=Type.parse(m.group(1)), size=size)
        try:
            return BaseType(BaseTy[t])
        except KeyError:
            raise RuntimeError(f"unrecognized type {t}")

    def __str__(self) -> str:
        raise NotImplementedError

    # WARNING: These concepts are not very well-defined.  For example,
    # is "int?" nullable? How about "int?[]".  They are defined
    # so we can conveniently generate legacy Declarations.yaml but
    # really we should probably just remove these at some point

    def is_tensor_like(self) -> bool:
        raise NotImplementedError

    def is_nullable(self) -> bool:
        raise NotImplementedError

    def is_list_like(self) -> Optional['ListType']:
        raise NotImplementedError

# Base types are simple, atomic types with no further structure
BaseTy = Enum('BaseTy', (
    'Generator',
    'ScalarType',
    'Tensor',
    'int',
    'Dimname',
    'float',
    'str',
    'bool',
    'Layout',
    'Device',
    'Scalar',
    'MemoryFormat',
    'QScheme',
    'Storage',
    'ConstQuantizerPtr',  # TODO: rename
))

@dataclass(frozen=True)
class BaseType(Type):
    name: BaseTy

    def __str__(self) -> str:
        return f'{self.name.name}'

    def is_tensor_like(self) -> bool:
        return self.name == BaseTy.Tensor

    def is_nullable(self) -> bool:
        return False

    def is_list_like(self) -> Optional['ListType']:
        return None

# Optional types may be specified, or may also be validly given None
@dataclass(frozen=True)
class OptionalType(Type):
    elem: Type

    def __str__(self) -> str:
        return f'{self.elem}?'

    def is_tensor_like(self) -> bool:
        return self.elem.is_tensor_like()

    def is_nullable(self) -> bool:
        return True

    def is_list_like(self) -> Optional['ListType']:
        return self.elem.is_list_like()

# List types specify that we may have multiples of an element.  We
# also support explicit sizes on list types, but these have
# some nontrivial semantics!  (However, for C++ API purposes, explicit
# sizes are mostly erased from the type system.)
#
# DANGER WILL ROBINSON: C++ elaboration depends on elem type; e.g.,
# int[] elaborates differently than bool[3]!
@dataclass(frozen=True)
class ListType(Type):
    elem: Type
    size: Optional[int]

    def __str__(self) -> str:
        size = f'{self.size}' if self.size else ''
        return f'{self.elem}[{size}]'

    def is_tensor_like(self) -> bool:
        return self.elem.is_tensor_like()

    def is_nullable(self) -> bool:
        return self.elem.is_nullable()

    def is_list_like(self) -> Optional['ListType']:
        return self

@dataclass(frozen=True)
class Argument:
    # NB: I didn't put kwarg_only as a boolean field here, unlike
    # c10::Argument, so that printing works correctly

    name: str
    type: Type
    default: Optional[str]

    # The semantics of the annotation field are a little strange.
    #
    # Alias annotations parametrize Tensors (since Tensors are the only things
    # that can alias.)  This motivates why I write Tensor(a!)?  (and not, for
    # example, Tensor?(a!)), because the (a!) describes aliasing on the tensor,
    # which may be optional (i.e., the alias annotation should bind first to
    # Tensor, before the optional postfix annotation).
    #
    # However, despite being a property of Tensor, we (and c10::Argument)
    # store the annotation at the top level of the Argument, rather than
    # inside the embedded Tensor type.  In the C++ version of this
    # class, we then go through great lengths to mimic the type
    # structure in the annotation structure so we can correlate
    # annotations with types.
    #
    # Now, it turns out, in all applications in code generation, the
    # structure of annotated types is very simple.  So we just hard
    # code it here.  But if we ever do get anything more complex, this
    # model will have to change!
    annotation: Optional[Annotation]

    @staticmethod
    def parse(arg: str) -> 'Argument':
        name: str
        default: Optional[str]
        type_and_annot, name_and_default = arg.rsplit(' ', 1)
        if '=' in name_and_default:
            name, default = name_and_default.split('=')
        else:
            name = name_and_default
            default = None
        # TODO: deduplicate annotation matching with Return
        match = re.match(r'Tensor\((.+)\)(.*)', type_and_annot)
        annotation: Optional[Annotation]
        if match:
            # If you update this, make sure the __str__ still works too
            assert match.group(2) in ['', '?', '[]'], 'unrecognized alias analysis form with Tensor'
            type_s = 'Tensor' + match.group(2)
            annotation = Annotation.parse(match.group(1))
        else:
            type_s = type_and_annot
            annotation = None
        type = Type.parse(type_s)
        r = Argument(
            name=name,
            type=type,
            default=default,
            annotation=annotation,
        )
        assert str(r) == arg, f'{str(r)} != {arg}'
        return r

    @property
    def is_write(self) -> bool:
        return self.annotation is not None and self.annotation.is_write

    def __str__(self) -> str:
        type = f'{self.type}'
        if self.annotation:
            assert type in ['Tensor', 'Tensor?', 'Tensor[]']
            type = type.replace('Tensor', f'Tensor({self.annotation})')
        if self.name is None:
            return type
        else:
            mb_default = ''
            if self.default:
                mb_default = f'={self.default}'
            return f"{type} {self.name}{mb_default}"


@dataclass(frozen=True)
class Return:
    name: Optional[str]
    type: Type
    annotation: Optional[Annotation]

    @staticmethod
    def parse(arg: str) -> 'Return':
        name: Optional[str]
        if ' ' in arg:
            type_and_annot, name = arg.rsplit(' ', 1)
        else:
            type_and_annot = arg
            name = None
        match = re.match(r'Tensor\((.+)\)(.*)', type_and_annot)
        annotation: Optional[Annotation]
        if match:
            # If you update this, make sure the __str__ still works too
            assert match.group(2) in ['', '?', '[]'], 'unrecognized alias analysis form with Tensor'
            type_s = 'Tensor' + match.group(2)
            annotation = Annotation.parse(match.group(1))
        else:
            type_s = type_and_annot
            annotation = None
        type = Type.parse(type_s)
        r = Return(
            name=name,
            type=type,
            annotation=annotation,
        )
        assert str(r) == arg, f'{str(r)} != {arg}'
        return r

    @property
    def is_write(self) -> bool:
        return self.annotation is not None and self.annotation.is_write

    def __str__(self) -> str:
        type = f'{self.type}'
        if self.annotation:
            assert type in ['Tensor', 'Tensor?', 'Tensor[]']
            type = type.replace('Tensor', f'Tensor({self.annotation})')
        if self.name is None:
            return type
        else:
            return f"{type} {self.name}"


# Names that validly are __iXXX__ indicating inplace operations.
# Taken from https://www.python.org/dev/peps/pep-0203/#new-methods
# NB: PyTorch hasn't actually implemented all of these
AUGMENTED_ASSIGNMENT_NAMES = ['add', 'sub', 'mul', 'div', 'mod', 'pow', 'lshift', 'rshift', 'and', 'xor', 'or']

# A BaseOperatorName is what we think of the operator name, without
# the overload name.  Unusually, we don't represent this as just a
# string; instead, we directly represent a few important semantic
# bits of information we derive from the string: namely whether
# or not it's inplace (add_) and whether or not it's a double-underscore
# method (__add__)
@dataclass(frozen=True)
class BaseOperatorName:
    base: str
    inplace: bool
    dunder_method: bool

    @staticmethod
    def parse(op: str) -> 'BaseOperatorName':
        assert op != ''
        assert not op.endswith('_out'), \
            "_out suffix is reserved and not permitted for operator names; " \
            "did you mean to specify an out overload name instead?"
        m = re.match(r'^__([^_]+)__$', op)
        if m is not None:
            dunder_method = True
            base = m.group(1)
            if any(base == f'i{n}' for n in AUGMENTED_ASSIGNMENT_NAMES):
                inplace = True
                base = base[1:]
            else:
                inplace = False
                # temporary, this is not intrinsically true but
                # has been historically true for dunder methods
                # we support  (but, if we ever got, say, __int__, this would
                # be wrong!)
                assert base[0] != 'i'
        else:
            dunder_method = False
            base = op
            if base[-1] == '_':
                inplace = True
                base = base[:-1]
            else:
                inplace = False
        r = BaseOperatorName(base=base, inplace=inplace, dunder_method=dunder_method)
        assert str(r) == op, f'{str(r)} != {op}'
        return r

    def __str__(self) -> str:
        if self.dunder_method:
            i = 'i' if self.inplace else ''
            return f'__{i}{self.base}__'
        else:
            i = '_' if self.inplace else ''
            return f'{self.base}{i}'

# Operator name is the base operator name along with the (typically not
# user visible) overload string.
@dataclass(frozen=True)
class OperatorName:
    name: BaseOperatorName
    overload_name: str

    @staticmethod
    def parse(op_name: str) -> 'OperatorName':
        if '.' in op_name:
            name, overload_name = op_name.split('.', 1)
        else:
            name = op_name
            overload_name = ''
        r = OperatorName(
            name=BaseOperatorName.parse(name),
            overload_name=overload_name
        )
        assert str(r) == op_name, f'{str(r)} != {op_name}'
        return r

    def __str__(self) -> str:
        if self.overload_name:
            return f"{self.name}.{self.overload_name}"
        else:
            return f"{self.name}"

# Helper functions for parsing argument lists (both inputs and returns)

def parse_returns(return_decl: str) -> Tuple[Return, ...]:
    """
    Input: '()'
    Output: []
    """
    if return_decl == '()':
        return ()
    if return_decl[0] == '(' and return_decl[-1] == ')':
        return_decl = return_decl[1:-1]
    return tuple(Return.parse(arg) for arg in return_decl.split(', '))

def parse_arguments(args: str) -> Tuple[Tuple[Argument, ...], Tuple[Argument, ...], Tuple[Argument, ...]]:
    """
    Input: 'int x, int y, int z'
    Output: positional args, kwarg only args
    """
    arguments: List[Argument] = []
    kwarg_only_arguments: List[Argument] = []
    out_arguments: List[Argument] = []
    arguments_acc = arguments

    # TODO: Use a real parser here; this will get bamboozled
    # by signatures that contain things like std::array<bool, 2> (note the space)
    for arg in args.split(', '):
        if not arg:
            continue
        if arg == '*':
            assert arguments_acc is arguments, "invalid syntax: kwarg-only specifier * can only occur once"
            arguments_acc = kwarg_only_arguments
            continue
        parg = Argument.parse(arg)
        # Currently, we rely directly on the invariant that there are NO
        # kwarg-only mutating arguments.  If you want to relax this,
        # we will need a more semantic way of matching that takes
        # into account return arguments.  In that case, you will have
        # to manage out_arguments computation a level up, in
        # FunctionSchema.  See Note [is_out_fn]
        if parg.annotation is not None and parg.annotation.is_write:
            if arguments_acc is arguments:
                pass  # do nothing
            elif arguments_acc is kwarg_only_arguments:
                arguments_acc = out_arguments
        else:
            assert arguments_acc is not out_arguments
        arguments_acc.append(parg)

    return tuple(arguments), tuple(kwarg_only_arguments), tuple(out_arguments)<|MERGE_RESOLUTION|>--- conflicted
+++ resolved
@@ -199,8 +199,6 @@
 
 SchemaKind = Enum('SchemaKind', ('functional', 'inplace', 'out'))
 
-<<<<<<< HEAD
-=======
 # Represents a bundle of native functions that are semantically related.
 @dataclass(frozen=True)
 class NativeFunctionGroup:
@@ -249,7 +247,6 @@
             out=out,
         )
 
->>>>>>> 27064c2c
 # The function schema is undoubtedly the most important data structure
 # in all of the codegen, as it defines the type signature for operators,
 # and most of the code generation we do is type directed (e.g., look at
