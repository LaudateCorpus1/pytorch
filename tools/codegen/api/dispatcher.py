--- conflicted
+++ resolved
@@ -1,11 +1,6 @@
 from tools.codegen.model import *
 
-<<<<<<< HEAD
-from tools.codegen.api.types import CppArgument, DispatcherExpr, TensorOptionsArguments, \
-    DispatcherArgument, NativeArgument, CppTensorOptionsArguments, CppThisArgument
-=======
 from tools.codegen.api.types import *
->>>>>>> 8ac1088d
 import tools.codegen.api.cpp as cpp
 import tools.codegen.api.native as native
 import tools.codegen.local as local
@@ -151,16 +146,11 @@
 
 # I don't think this is entirely sound, but it should be reasonably
 # close
-<<<<<<< HEAD
 def nativearguments_exprs(args: Sequence[NativeArgument]) -> Sequence[DispatcherExpr]:
-    return cpparguments_exprs([CppArgument(type=a.type, name=a.name, default=None, argument=a.argument) for a in args])
-=======
-def legacydispatcherarguments_exprs(args: Sequence[LegacyDispatcherArgument]) -> Sequence[DispatcherExpr]:
     return cpparguments_exprs([
         CppSingleArgumentPack(CppArgument(type=a.type, name=a.name, default=None, argument=a.argument))
         for a in args
     ])
->>>>>>> 8ac1088d
 
 def exprs(args: Sequence[DispatcherArgument]) -> Sequence[DispatcherExpr]:
     return cpparguments_exprs([
