#include <c10/util/Backtrace.h>
#include <c10/util/Exception.h>
#include <c10/util/Logging.h>
#include <c10/util/Type.h>

#include <iostream>
#include <numeric>
#include <sstream>
#include <string>

namespace c10 {

Error::Error(std::string msg, std::string backtrace, const void* caller)
    : msg_(std::move(msg)), backtrace_(std::move(backtrace)), caller_(caller) {
  refresh_what();
}

// PyTorch-style error message
// Error::Error(SourceLocation source_location, const std::string& msg)
// NB: This is defined in Logging.cpp for access to GetFetchStackTrace

// Caffe2-style error message
Error::Error(
    const char* file,
    const uint32_t line,
    const char* condition,
    const std::string& msg,
    const std::string& backtrace,
    const void* caller)
    : Error(
          str("[enforce fail at ",
              detail::StripBasename(file),
              ":",
              line,
              "] ",
              condition,
              ". ",
              msg),
          backtrace,
          caller) {}

std::string Error::compute_what(bool include_backtrace) const {
  std::ostringstream oss;

  oss << msg_;

  if (context_.size() == 1) {
    // Fold error and context in one line
    oss << " (" << context_[0] << ")";
  } else {
    for (const auto& c : context_) {
      oss << "\n  " << c;
    }
  }

  if (include_backtrace) {
    oss << "\n" << backtrace_;
  }

  return oss.str();
}

void Error::refresh_what() {
  what_ = compute_what(/*include_backtrace*/ true);
  what_without_backtrace_ = compute_what(/*include_backtrace*/ false);
}

void Error::add_context(std::string new_msg) {
  context_.push_back(std::move(new_msg));
  // TODO: Calling add_context O(n) times has O(n^2) cost.  We can fix
  // this perf problem by populating the fields lazily... if this ever
  // actually is a problem.
  // NB: If you do fix this, make sure you do it in a thread safe way!
  // what() is almost certainly expected to be thread safe even when
  // accessed across multiple threads
  refresh_what();
}

namespace detail {

void torchCheckFail(
    const char* func,
    const char* file,
    uint32_t line,
    const std::string& msg) {
  throw ::c10::Error({func, file, line}, msg);
}

<<<<<<< HEAD
void torchCheckFail(const char *func, const char *file, uint32_t line, const char* msg) {
  throw ::c10::Error({func, file, line}, msg);
}

void torchInternalAssertFail(const char *func, const char *file, uint32_t line, const char* condMsg, const char* userMsg) {
=======
void torchCheckFail(
    const char* func,
    const char* file,
    uint32_t line,
    const char* msg) {
  throw ::c10::Error({func, file, line}, msg);
}

void torchInternalAssertFail(
    const char* func,
    const char* file,
    uint32_t line,
    const char* condMsg,
    const char* userMsg) {
>>>>>>> 98fcdb80
  torchCheckFail(func, file, line, c10::str(condMsg, userMsg));
}

// This should never be called. It is provided in case of compilers
// that don't do any dead code stripping in debug builds.
<<<<<<< HEAD
void torchInternalAssertFail(const char *func, const char *file, uint32_t line, const char* condMsg, const std::string& userMsg) {
=======
void torchInternalAssertFail(
    const char* func,
    const char* file,
    uint32_t line,
    const char* condMsg,
    const std::string& userMsg) {
>>>>>>> 98fcdb80
  torchCheckFail(func, file, line, c10::str(condMsg, userMsg));
}

} // namespace detail

namespace Warning {

namespace {
WarningHandler* getBaseHandler() {
  static WarningHandler base_warning_handler_ = WarningHandler();
  return &base_warning_handler_;
};

class ThreadWarningHandler {
 public:
  ThreadWarningHandler() = delete;

  static WarningHandler* get_handler() {
    if (!warning_handler_) {
      warning_handler_ = getBaseHandler();
    }
    return warning_handler_;
  }

  static void set_handler(WarningHandler* handler) {
    warning_handler_ = handler;
  }

 private:
  // NOLINTNEXTLINE(cppcoreguidelines-avoid-non-const-global-variables)
  static thread_local WarningHandler* warning_handler_;
};

// NOLINTNEXTLINE(cppcoreguidelines-avoid-non-const-global-variables)
thread_local WarningHandler* ThreadWarningHandler::warning_handler_ = nullptr;

<<<<<<< HEAD
    private:
      // NOLINTNEXTLINE(cppcoreguidelines-avoid-non-const-global-variables)
      static thread_local WarningHandler* warning_handler_;
  };

  // NOLINTNEXTLINE(cppcoreguidelines-avoid-non-const-global-variables)
  thread_local WarningHandler* ThreadWarningHandler::warning_handler_ = nullptr;
=======
} // namespace

void warn(
    const SourceLocation& source_location,
    const std::string& msg,
    const bool verbatim) {
  ThreadWarningHandler::get_handler()->process(source_location, msg, verbatim);
}
>>>>>>> 98fcdb80

void warn(
    SourceLocation source_location,
    detail::CompileTimeEmptyString msg,
    const bool verbatim) {
  warn(source_location, "", verbatim);
}

void warn(
    SourceLocation source_location,
    const char* msg,
    const bool verbatim) {
  ThreadWarningHandler::get_handler()->process(source_location, msg, verbatim);
}

void set_warning_handler(WarningHandler* handler) noexcept(true) {
  ThreadWarningHandler::set_handler(handler);
}

WarningHandler* get_warning_handler() noexcept(true) {
  return ThreadWarningHandler::get_handler();
}

// NOLINTNEXTLINE(cppcoreguidelines-avoid-non-const-global-variables)
bool warn_always = false;

void set_warnAlways(bool setting) noexcept(true) {
<<<<<<< HEAD
    warn_always = setting;
}

bool get_warnAlways() noexcept(true) {
    return warn_always;
=======
  warn_always = setting;
}

bool get_warnAlways() noexcept(true) {
  return warn_always;
>>>>>>> 98fcdb80
}

} // namespace Warning

void WarningHandler::process(
    const SourceLocation& source_location,
    const std::string& msg,
    const bool /*verbatim*/) {
  LOG_AT_FILE_LINE(WARNING, source_location.file, source_location.line)
      << "Warning: " << msg << " (function " << source_location.function << ")";
}

std::string GetExceptionString(const std::exception& e) {
#ifdef __GXX_RTTI
  return demangle(typeid(e).name()) + ": " + e.what();
#else
  return std::string("Exception (no RTTI available): ") + e.what();
#endif // __GXX_RTTI
}

} // namespace c10<|MERGE_RESOLUTION|>--- conflicted
+++ resolved
@@ -86,13 +86,6 @@
   throw ::c10::Error({func, file, line}, msg);
 }
 
-<<<<<<< HEAD
-void torchCheckFail(const char *func, const char *file, uint32_t line, const char* msg) {
-  throw ::c10::Error({func, file, line}, msg);
-}
-
-void torchInternalAssertFail(const char *func, const char *file, uint32_t line, const char* condMsg, const char* userMsg) {
-=======
 void torchCheckFail(
     const char* func,
     const char* file,
@@ -107,22 +100,17 @@
     uint32_t line,
     const char* condMsg,
     const char* userMsg) {
->>>>>>> 98fcdb80
   torchCheckFail(func, file, line, c10::str(condMsg, userMsg));
 }
 
 // This should never be called. It is provided in case of compilers
 // that don't do any dead code stripping in debug builds.
-<<<<<<< HEAD
-void torchInternalAssertFail(const char *func, const char *file, uint32_t line, const char* condMsg, const std::string& userMsg) {
-=======
 void torchInternalAssertFail(
     const char* func,
     const char* file,
     uint32_t line,
     const char* condMsg,
     const std::string& userMsg) {
->>>>>>> 98fcdb80
   torchCheckFail(func, file, line, c10::str(condMsg, userMsg));
 }
 
@@ -159,15 +147,6 @@
 // NOLINTNEXTLINE(cppcoreguidelines-avoid-non-const-global-variables)
 thread_local WarningHandler* ThreadWarningHandler::warning_handler_ = nullptr;
 
-<<<<<<< HEAD
-    private:
-      // NOLINTNEXTLINE(cppcoreguidelines-avoid-non-const-global-variables)
-      static thread_local WarningHandler* warning_handler_;
-  };
-
-  // NOLINTNEXTLINE(cppcoreguidelines-avoid-non-const-global-variables)
-  thread_local WarningHandler* ThreadWarningHandler::warning_handler_ = nullptr;
-=======
 } // namespace
 
 void warn(
@@ -176,7 +155,6 @@
     const bool verbatim) {
   ThreadWarningHandler::get_handler()->process(source_location, msg, verbatim);
 }
->>>>>>> 98fcdb80
 
 void warn(
     SourceLocation source_location,
@@ -204,19 +182,11 @@
 bool warn_always = false;
 
 void set_warnAlways(bool setting) noexcept(true) {
-<<<<<<< HEAD
-    warn_always = setting;
-}
-
-bool get_warnAlways() noexcept(true) {
-    return warn_always;
-=======
   warn_always = setting;
 }
 
 bool get_warnAlways() noexcept(true) {
   return warn_always;
->>>>>>> 98fcdb80
 }
 
 } // namespace Warning
