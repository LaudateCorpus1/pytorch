--- conflicted
+++ resolved
@@ -44,11 +44,7 @@
     run_tests,
     retry_on_connect_failures,
     TEST_WITH_DEV_DBG_ASAN,
-<<<<<<< HEAD
-=======
-    TEST_WITH_ROCM,
     TEST_WITH_TSAN,
->>>>>>> f65e33b9
     sandcastle_skip,
     sandcastle_skip_if,
 )
