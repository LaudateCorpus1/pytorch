import unittest
import torch
from torch.fx import symbolic_trace
from torch.fx.tensor_type import TensorType, Dyn, is_consistent, is_more_precise
from torch.fx.annotate import annotate
from torch.fx.experimental.graph_gradual_typechecker import GraphTypeChecker, broadcast_types
from torch.fx.experimental.rewriter import RewritingTracer
from torch.fx import GraphModule

def conv3x3(in_planes, out_planes, stride=1, groups=1, dilation=1):
    """3x3 convolution with padding"""
    return torch.nn.Conv2d(in_planes, out_planes, kernel_size=3, stride=stride,
                           padding=dilation, groups=groups, bias=False, dilation=dilation)

class AnnotationsTest(unittest.TestCase):

    def test_annotations(self):
        """
        Test type annotations in the forward function.
        The annoation should appear in the n.graph
        where n is the corresoinding node in the resulting graph.
        """
        class M(torch.nn.Module):
            def forward(self, x: TensorType((1, 2, 3, Dyn)), y: Dyn):
                return torch.add(x, y)

        module = M()
        symbolic_traced: torch.fx.GraphModule = symbolic_trace(module)

        expected_ph_types = [TensorType((1, 2, 3, Dyn)), Dyn]
        expected_iter = iter(expected_ph_types)

        for n in symbolic_traced.graph.nodes:
            if n.op == 'placeholder':
                assert n.type == next(expected_iter)

    def test_annotate(self):
        class M(torch.nn.Module):

            def forward(self, x):
                y = annotate(x, TensorType((1, 2, 3, Dyn)))
                return torch.add(x, y)

        module = M()
        symbolic_traced : torch.fx.GraphModule = symbolic_trace(module)
        for n in symbolic_traced.graph.nodes:
            if n.op == 'placeholder':
                assert n.type == TensorType((1, 2, 3, Dyn))

    def test_consistency(self):
        """
        Test the consistency relation.
        """
        self.assertTrue(is_consistent(TensorType((1, 2, 3)), TensorType((1, Dyn, 3))))
        self.assertTrue(is_consistent(int, Dyn))
        self.assertTrue(is_consistent(int, int))
        self.assertFalse(is_consistent(TensorType((1, 2, 3)), TensorType((1, 2, 3, 5))))
        self.assertFalse(is_consistent(TensorType((1, 2, 3)), int))

    def test_precision(self):
        """
        Test the consistency relation.
        """
        self.assertTrue(is_more_precise(TensorType((1, 2, 3)), TensorType((1, Dyn, 3))))
        self.assertTrue(is_more_precise(int, Dyn))
        self.assertTrue(is_more_precise(int, int))
        self.assertFalse(is_more_precise(TensorType((1, 2, 3)), TensorType((1, 2, 3, 5))))
        self.assertFalse(is_more_precise(TensorType((1, 2, 3)), int))

    def test_broadcasting1(self):
        t1 = TensorType((1, 2, 3, 4))
        t2 = TensorType((1, 2, 1, 4))
        assert broadcast_types(t1, t2) == (TensorType((1, 2, 3, 4)), TensorType((1, 2, 3, 4)))

    def test_broadcasting2(self):
        t1 = TensorType((2, 3, 4))
        t2 = TensorType((1, 2, 1, 4))

        with self.assertRaises(TypeError):
            broadcast_types(t1, t2)

    def test_broadcasting3(self):
        t1 = TensorType((1, 2, 3, Dyn))
        t2 = TensorType((2, 3, 4))
        assert broadcast_types(t1, t2) == (TensorType((1, 2, 3, Dyn)), TensorType((1, 2, 3, 4)))


class TypeCheckerTest(unittest.TestCase):

    def test_type_check_add_with_broadcast(self):
        class M(torch.nn.Module):
            def forward(self, x: TensorType((1, 2, 3, Dyn)), y: TensorType((2, 3, 4))):
                return torch.add(x, y)
        module = M()
        symbolic_traced: torch.fx.GraphModule = symbolic_trace(module)
        tc = GraphTypeChecker({}, symbolic_traced)
        tc.type_check()
        expected_ph_types = [TensorType((1, 2, 3, Dyn)),
                             TensorType((1, 2, 3, 4)),
                             TensorType((1, 2, 3, Dyn)),
                             TensorType((1, 2, 3, Dyn))]
        expected_iter = iter(expected_ph_types)

        for n in symbolic_traced.graph.nodes:
            assert n.type == next(expected_iter)

    def test_type_check_add_with_scalar(self):
        class M(torch.nn.Module):
            def forward(self, x: int, y: TensorType((2, 3, 4))):
                return torch.add(x, y)
        module = M()
        symbolic_traced: torch.fx.GraphModule = symbolic_trace(module)
        tc = GraphTypeChecker({}, symbolic_traced)
        tc.type_check()
        expected_ph_types = [int,
                             TensorType((2, 3, 4)),
                             TensorType((2, 3, 4)),
                             TensorType((2, 3, 4))]
        expected_iter = iter(expected_ph_types)

        for n in symbolic_traced.graph.nodes:
            assert n.type == next(expected_iter)

    def test_type_check_add_false(self):
        class M(torch.nn.Module):
            def forward(self, x: TensorType((1, 2, 3, Dyn)), y: TensorType((1, 2, 3))):
                return torch.add(x, y)
        module = M()
        symbolic_traced: torch.fx.GraphModule = symbolic_trace(module)
        tc = GraphTypeChecker({}, symbolic_traced)
        with self.assertRaises(TypeError):
            tc.type_check()

    def test_type_check_add_true(self):
        class M(torch.nn.Module):
            def forward(self, x: TensorType((1, 2, Dyn)), y: TensorType((1, 2, 3))):
                return torch.add(x, y)
        module = M()
        symbolic_traced: torch.fx.GraphModule = symbolic_trace(module)
        tc = GraphTypeChecker({}, symbolic_traced)
        self.assertTrue(tc.type_check())

        expected_ph_types = [TensorType((1, 2, Dyn)), TensorType((1, 2, 3))]
        expected_iter = iter(expected_ph_types)

        for n in symbolic_traced.graph.nodes:
            if n.op == 'placeholder':
                assert n.type == next(expected_iter)
            if n.op == 'output':
                assert n.type == TensorType((1, 2, Dyn))

    def test_type_check_reshape_true(self):
        class M(torch.nn.Module):
            def forward(self, x: TensorType((1, 6))):
                return torch.reshape(x, [1, 2, 3])

        module = M()
        symbolic_traced: torch.fx.GraphModule = symbolic_trace(module)
        tc = GraphTypeChecker({}, symbolic_traced)
        self.assertTrue(tc.type_check())

        for n in symbolic_traced.graph.nodes:
            if n.op == 'placeholder':
                assert n.type == TensorType((1, 6))

            if n.op == 'call_function':
                assert n.type == TensorType((1, 2, 3))

            if n.op == 'output':
                assert n.type == TensorType((1, 2, 3))

    def test_type_check_reshape_false(self):
        class M(torch.nn.Module):
            def forward(self, x: TensorType((1, 5))):
                return torch.reshape(x, [1, 2, 3])

        module = M()
        symbolic_traced: torch.fx.GraphModule = symbolic_trace(module)
        tc = GraphTypeChecker({}, symbolic_traced)
        with self.assertRaises(TypeError):
            tc.type_check()

    def test_type_check_reshape_dyn_false(self):
        class M(torch.nn.Module):
            def forward(self, x: TensorType((1, 5))):
                return torch.reshape(x, [1, 2, -1])

        module = M()
        symbolic_traced: torch.fx.GraphModule = symbolic_trace(module)
        tc = GraphTypeChecker({}, symbolic_traced)
        with self.assertRaises(TypeError):
            tc.type_check()

    def test_type_check_reshape_dyn_true(self):
        class M(torch.nn.Module):
            def forward(self, x: TensorType((1, 15))):
                return torch.reshape(x, [1, 5, -1])

        module = M()
        symbolic_traced: torch.fx.GraphModule = symbolic_trace(module)
        tc = GraphTypeChecker({}, symbolic_traced)
        self.assertTrue(tc.type_check())

    def test_type_check_reshape_dyn_true_param_false(self):
        class M(torch.nn.Module):
            def forward(self, x: TensorType((Dyn, 5))):
                return torch.reshape(x, [1, 2, -1])

        module = M()
        symbolic_traced: torch.fx.GraphModule = symbolic_trace(module)
        tc = GraphTypeChecker({}, symbolic_traced)
        with self.assertRaises(TypeError):
            tc.type_check()

    def test_type_check_transpose_true(self):
        class M(torch.nn.Module):
            def forward(self, x: TensorType((1, 2, 3, 5))):
                return torch.transpose(x, 0, 1)

        module = M()
        symbolic_traced : torch.fx.GraphModule = symbolic_trace(module)
        tc = GraphTypeChecker({}, symbolic_traced)
        self.assertTrue(tc.type_check())

        for n in symbolic_traced.graph.nodes:
            if n.op == 'call_function':
                assert n.type == TensorType([2, 1, 3, 5])
            if n.op == 'output':
                assert n.type == TensorType([2, 1, 3, 5])
            if n.op == 'x':
                assert n.placeholder == TensorType([1, 2, 3, 5])

    def test_type_check_transpose_False(self):
        class M(torch.nn.Module):
            def forward(self, x: TensorType((1, 2, 3, 5))):
                return torch.transpose(x, 0, 10)

        module = M()
        symbolic_traced: torch.fx.GraphModule = symbolic_trace(module)
        tc = GraphTypeChecker({}, symbolic_traced)
        with self.assertRaises(TypeError):
            tc.type_check()

    def test_type_check_batch_norm_2D(self):
        class BasicBlock(torch.nn.Module):

            def __init__(self, inplanes, planes, norm_layer=None):
                super(BasicBlock, self).__init__()
                if norm_layer is None:
                    norm_layer = torch.nn.BatchNorm2d
                self.bn1 = norm_layer(planes)

            def forward(self, x: TensorType((2, 2, 5, 4))):
                identity = x
                out: TensorType((2, 2, Dyn, 4)) = self.bn1(x)
                out += identity
                return out

        B = BasicBlock(2, 2)
        ast_rewriter = RewritingTracer()
        graph = ast_rewriter.trace(B)
        traced = GraphModule(ast_rewriter.root, graph, "gm")
        tc = GraphTypeChecker({}, traced)
        tc.type_check()

        for n in graph.nodes:
            if n.op == 'placeholder':
                assert n.type == TensorType((2, 2, 5, 4))
            if n.op == 'output':
                assert n.type == TensorType((2, 2, 5, 4))
            if n.op == 'call_module':
                assert n.type == TensorType((2, 2, 5, 4))
            if n.op == 'call_function':
                assert n.type == TensorType((2, 2, 5, 4))

    def test_type_check_batch_norm_2D_false(self):
        class BasicBlock(torch.nn.Module):

            def __init__(self, inplanes, planes, norm_layer=None):
                super(BasicBlock, self).__init__()
                if norm_layer is None:
                    norm_layer = torch.nn.BatchNorm2d
                self.bn1 = norm_layer(planes)

            def forward(self, x: TensorType((2, 2, 5))):
                identity = x
                out: TensorType((2, 2, Dyn, 4)) = self.bn1(x)
                out += identity
                return out

        B = BasicBlock(2, 2)
        ast_rewriter = RewritingTracer()
        graph = ast_rewriter.trace(B)
        traced = GraphModule(ast_rewriter.root, graph, "gm")
        tc = GraphTypeChecker({}, traced)
        with self.assertRaises(TypeError):
            tc.type_check()

    def test_type_check_batch_norm_2D_broadcast(self):
        class BasicBlock(torch.nn.Module):

            def __init__(self, inplanes, planes, norm_layer=None):
                super(BasicBlock, self).__init__()
                if norm_layer is None:
                    norm_layer = torch.nn.BatchNorm2d
                self.bn1 = norm_layer(planes)

            def forward(self, x: Dyn):
                identity = x
                out: TensorType((2, 2, Dyn, 4)) = self.bn1(x)
                out += identity
                return out

        B = BasicBlock(2, 2)
        ast_rewriter = RewritingTracer()
        graph = ast_rewriter.trace(B)
        traced = GraphModule(ast_rewriter.root, graph, "gm")
        tc = GraphTypeChecker({}, traced)
        tc.type_check()
        for n in graph.nodes:
            if n.op == 'placeholder':
                assert n.type == TensorType((Dyn, Dyn, Dyn, Dyn))
            if n.op == 'call_function':
                assert n.type == TensorType((Dyn, Dyn, Dyn, Dyn))
            if n.op == 'output':
                assert n.type == TensorType((Dyn, Dyn, Dyn, Dyn))
            if n.op == 'call_module':
                assert n.type == TensorType((2, 2, Dyn, 4))

        B = BasicBlock(1, 1)
        ast_rewriter = RewritingTracer()
        graph = ast_rewriter.trace(B)
        traced = GraphModule(ast_rewriter.root, graph, "gm")
        tc = GraphTypeChecker({}, traced)
        with self.assertRaises(TypeError):
            tc.type_check()

    def test_type_check_conv2D(self):
        class BasicBlock(torch.nn.Module):
            def __init__(self, inplanes, planes, stride=1, norm_layer=None):
                super(BasicBlock, self).__init__()
                if norm_layer is None:
                    norm_layer = torch.nn.BatchNorm2d
                self.conv1 = conv3x3(inplanes, planes, stride)
                self.bn1 = norm_layer(planes)

            def forward(self, x: Dyn):
                identity = x
                out: TensorType((2, 2, Dyn, 4)) = self.conv1(x)
                out += identity
                return out

        B = BasicBlock(2, 2)
        ast_rewriter = RewritingTracer()
        graph = ast_rewriter.trace(B)
        traced = GraphModule(ast_rewriter.root, graph, "gm")
        tc = GraphTypeChecker({}, traced)
        tc.type_check()
        for n in graph.nodes:
            if n.op == 'placeholder':
                assert n.type == TensorType((Dyn, Dyn, Dyn, Dyn))
            if n.op == 'call_function':
                assert n.type == TensorType((Dyn, Dyn, Dyn, Dyn))
            if n.op == 'output':
                assert n.type == TensorType((Dyn, Dyn, Dyn, Dyn))
            if n.op == 'call_module':
                assert n.type == TensorType((2, 2, Dyn, 4))

    def test_type_check_conv2D_2(self):
        class BasicBlock(torch.nn.Module):
            def __init__(self, inplanes, planes, stride=1, norm_layer=None):
                super(BasicBlock, self).__init__()
                if norm_layer is None:
                    norm_layer = torch.nn.BatchNorm2d
                self.conv1 = conv3x3(inplanes, planes, stride)
                self.bn1 = norm_layer(planes)

            def forward(self, x: TensorType((5, 2, 3, 4))):
                identity = x
                out = self.conv1(x)
                out += identity
                return out

        B = BasicBlock(2, 2)
        b = B.forward(torch.rand(5, 2, 3, 4))

        ast_rewriter = RewritingTracer()
        graph = ast_rewriter.trace(B)
        traced = GraphModule(ast_rewriter.root, graph, "gm")
        tc = GraphTypeChecker({}, traced)
        tc.type_check()
        t = TensorType((5, 2, 3, 4))
        for n in graph.nodes:
            if n.op == 'placeholder':
                assert n.type == t
            if n.op == 'call_function':
                assert n.type == t
            if n.op == 'output':
                assert torch.Size(n.type.__args__) == b.shape
            if n.op == 'call_module':
                assert n.type == t

        B = BasicBlock(1, 2)
        ast_rewriter = RewritingTracer()
        graph = ast_rewriter.trace(B)
        traced = GraphModule(ast_rewriter.root, graph, "gm")
        tc = GraphTypeChecker({}, traced)
        with self.assertRaises(TypeError):
            tc.type_check()


    def test_type_check_conv2D_2_fully_static(self):
        annotation_list = [(1, 2, 3, 5), (2, 5, 6, 9), (10, 15, 13, 14),
                           (10, Dyn, 13, 14), (Dyn, Dyn, Dyn, 3)]
        input_list = [(1, 2, 3, 5), (2, 5, 6, 9), (10, 15, 13, 14),
                      (10, 15, 13, 14), (1, 2, 2, 3)]
        intermediate_types = [(1, Dyn, Dyn, 7), (2, Dyn, 4, 6), (10, 15, Dyn, 5),
                              (10, 15, 7, 7), (1, Dyn, Dyn, Dyn)]
        in_planes_list = [2, 5, 15, 15, 2]
        stride_list = [1, 2, 3, 2, 2]
        out_planes_list = [2, 5, 15, 15, 2]
        groups_list = [1, 5, 5, 5, 2]
        dilation_list = [1, 2, 3, 3, 3]
        padding_list = [1, 2, 3, 3, 3]
        kernel_size_list = [1, 2, 3, 3, 3]
        output_types = [(1, 2, Dyn, 7), (2, 5, 4, 6), (10, 15, Dyn, 5), (10, 15, 7, 7), (1, 2, Dyn, Dyn)]

        for i in range(5):
            annotation = annotation_list[i]
            input = input_list[i]
            in_planes = in_planes_list[i]
            stride = stride_list[i]
            out_planes = out_planes_list[i]
            groups = groups_list[i]
            dilation = dilation_list[i]
            padding = padding_list[i]
            kernel_size = kernel_size_list[i]
            intermediate_type = intermediate_types[i]

            class BasicBlock(torch.nn.Module):
                def __init__(self, in_planes, out_planes, kernel_size, stride, padding, groups, dilation):
                    super(BasicBlock, self).__init__()
                    self.conv1 = torch.nn.Conv2d(in_channels=in_planes, out_channels=out_planes,
                                                 kernel_size=kernel_size, stride=stride,
                                                 padding=padding, groups=groups, bias=False, dilation=dilation)

                def forward(self, x):
                    out = self.conv1(x)
                    return out

            B = BasicBlock(in_planes, out_planes, kernel_size, stride, padding, groups, dilation)
            ast_rewriter = RewritingTracer()
            graph = ast_rewriter.trace(B)
            traced = GraphModule(ast_rewriter.root, graph, "gm")

            # annotate our argument
            for n in graph.nodes:
                if n.op == 'placeholder':
                    n.type = TensorType(annotation)

            b = B.forward(torch.rand(input))
            tc = GraphTypeChecker({}, traced)
            tc.type_check()

            for n in graph.nodes:
                if n.op == 'output':
                    assert is_consistent(n.type, TensorType(b.size()))

            # test with intermediate annotations
            class BasicBlock(torch.nn.Module):
                def __init__(self, in_planes, out_planes, kernel_size, stride, padding, groups, dilation):
                    super(BasicBlock, self).__init__()
                    self.conv1 = torch.nn.Conv2d(in_channels=in_planes, out_channels=out_planes,
                                                 kernel_size=kernel_size, stride=stride,
                                                 padding=padding, groups=groups, bias=False, dilation=dilation)

                def forward(self, x):
                    out = self.conv1(x)
                    return out

            B = BasicBlock(in_planes, out_planes, kernel_size, stride, padding, groups, dilation)
            ast_rewriter = RewritingTracer()
            graph = ast_rewriter.trace(B)
            traced = GraphModule(ast_rewriter.root, graph, "gm")

            # populate our intermediate notes
            for n in traced.graph.nodes:
                if n.op == 'call_module':
                    n.type = TensorType(intermediate_type)

            tc = GraphTypeChecker({}, traced)
            tc.type_check()

            for n in traced.graph.nodes:
                if n.op == 'output':
                    assert n.type == TensorType(output_types[i])
                    assert is_consistent(n.type, TensorType(b.size()))


    def test_typecheck_basicblock(self):
        class BasicBlock(torch.nn.Module):
            expansion = 1

            def __init__(self, inplanes, planes, stride=1, downsample=None, groups=1,
                         base_width=64, dilation=1, norm_layer=None):
                super(BasicBlock, self).__init__()
                if norm_layer is None:
                    norm_layer = torch.nn.BatchNorm2d
                if groups != 1 or base_width != 64:
                    raise ValueError('BasicBlock only supports groups=1 and base_width=64')
                if dilation > 1:
                    raise NotImplementedError("Dilation > 1 not supported in BasicBlock")
                # Both self.conv1 and self.downsample layers downsample the input when stride != 1
                self.conv1 = conv3x3(inplanes, planes, stride)
                self.bn1 = norm_layer(planes)
                self.relu = torch.nn.ReLU(inplace=True)
                self.conv2 = conv3x3(planes, planes)
                self.bn2 = norm_layer(planes)
                self.downsample = downsample
                self.stride = stride

            def forward(self, x: TensorType((2, 2, 4, 5))):
                identity = x

                out = self.conv1(x)
                out = self.bn1(out)
                out = self.relu(out)

                out = self.conv2(out)
                out = self.bn2(out)

                if self.downsample is not None:
                    identity = self.downsample(x)

                out += identity
                out = self.relu(out)

                return out

        B = BasicBlock(2, 2)

        ast_rewriter = RewritingTracer()
        graph = ast_rewriter.trace(B)
        traced = GraphModule(ast_rewriter.root, graph, "gm")

        tc = GraphTypeChecker({}, traced)
        tc.type_check()

        for n in traced.graph.nodes:
            if n.target == 'output':
                assert isinstance(n.type, TensorType)
                assert torch.Size(n.type.__args__) == B.forward(torch.rand(2, 2, 4, 5)).size()

<<<<<<< HEAD
    def test_type_check_conv2D_maxpool2d_flatten(self):

        class BasicBlock(torch.nn.Module):
            def __init__(self):
                super(BasicBlock, self).__init__()

                self.conv1 = torch.nn.Conv2d(3, 6, 5)
                self.pool = torch.nn.MaxPool2d(2, 2)
                self.conv2 = torch.nn.Conv2d(6, 16, 5)
                self.fc1 = torch.nn.Linear(5, 120)
                self.pool2 = torch.nn.AdaptiveAvgPool2d((6, 7))

            def forward(self, x : TensorType((4, 3, 32, 32))):
                out = self.conv1(x)
                out = self.pool(out)
                out = self.conv2(out)
                out = self.pool(out)
                out = self.fc1(out)
                out = self.pool2(out)
                out = torch.flatten(out, 1)
                return out

        B = BasicBlock()
        ast_rewriter = RewritingTracer()
        graph = ast_rewriter.trace(B)
        traced = GraphModule(ast_rewriter.root, graph, "gm")
        tc = GraphTypeChecker({}, traced)
        tc.type_check()

        expected_ph_types = [TensorType((4, 3, 32, 32)), TensorType((4, 6, 28, 28)),
                             TensorType((4, 6, 14, 14)), TensorType((4, 16, 10, 10)),
                             TensorType((4, 16, 5, 5)), TensorType((4, 16, 5, 120)),
                             TensorType((4, 16, 6, 7)), TensorType((4, 672)), TensorType((4, 672))]

        expected_iter = iter(expected_ph_types)

        for n in traced.graph.nodes:
            assert n.type == next(expected_iter)

    def test_type_check_flatten(self):
        class M(torch.nn.Module):
            def forward(self, x: TensorType((1, 2, 3, 5, Dyn))):
                return torch.flatten(x, 1, 2)

        module = M()
        symbolic_traced: torch.fx.GraphModule = symbolic_trace(module)
        tc = GraphTypeChecker({}, symbolic_traced)
        tc.type_check()
        for n in symbolic_traced.graph.nodes:
            if n.op == 'output':
                assert n.type == TensorType((1, 6, 5, Dyn))


    def test_type_check_flatten_2(self):
        class M(torch.nn.Module):
            def forward(self, x: TensorType((1, Dyn, 3, 5, Dyn))):
                return torch.flatten(x, 1, 2)

        module = M()
        symbolic_traced: torch.fx.GraphModule = symbolic_trace(module)
        tc = GraphTypeChecker({}, symbolic_traced)
        tc.type_check()
        for n in symbolic_traced.graph.nodes:
            if n.op == 'output':
                assert n.type == TensorType((1, Dyn, 5, Dyn))



    def test_type_typechecl_maxpool2d_3dinput(self):

        class BasicBlock(torch.nn.Module):
            def __init__(self):
                super(BasicBlock, self).__init__()
                self.pool = torch.nn.MaxPool2d(5, 8)

            def forward(self, x : TensorType((64, 8, 8))):
                out = self.pool(x)
                return out

        B = BasicBlock()
        ast_rewriter = RewritingTracer()
        graph = ast_rewriter.trace(B)
        traced = GraphModule(ast_rewriter.root, graph, "gm")
        tc = GraphTypeChecker({}, traced)
        tc.type_check()

        for n in traced.graph.nodes:
            if n.target == 'output':
                assert n.type == TensorType((64, 1, 1))

    def test_type_maxpool2d_fully_static(self):
        annotation_list = [(Dyn, Dyn, 3, 5), (2, 5, 6, 9), (10, 15, 13, 14),
                           (10, Dyn, 13, 14), (Dyn, Dyn, Dyn, 10)]
        input_list = [(1, 2, 3, 5), (2, 5, 6, 9), (10, 15, 13, 14),
                      (10, 15, 13, 14), (2, 2, 10, 10)]
        intermediate_types = [(1, 2, Dyn, Dyn), (2, Dyn, 2, 4), (10, 15, Dyn, 2),
                              (10, 15, 2, 3), (2, Dyn, Dyn, Dyn)]
        stride_list = [1, 2, 3, 2, 1]
        dilation_list = [1, 2, 3, 3, 2]
        padding_list = [1, 2, 3, 3, 1]
        kernel_size_list = [2, 4, 6, 6, 3]
        output_types = [(1, 2, 4, 6), (2, 5, 2, 4), (10, 15, 2, 2), (10, 15, 2, 3), (2, Dyn, Dyn, 8)]

        for i in range(5):
            annotation = annotation_list[i]
            input = input_list[i]
            stride = stride_list[i]
            dilation = dilation_list[i]
            padding = padding_list[i]
            kernel_size = kernel_size_list[i]
            intermediate_type = intermediate_types[i]

            class BasicBlock(torch.nn.Module):
                def __init__(self, kernel_size, stride, padding, dilation):
                    super(BasicBlock, self).__init__()
                    self.pool = torch.nn.MaxPool2d(kernel_size, stride=stride,
                                                   padding=padding, dilation=dilation,
                                                   return_indices=False, ceil_mode=False)

                def forward(self, x):
                    out = self.pool(x)
                    return out

            B = BasicBlock(kernel_size, stride, padding, dilation)
            ast_rewriter = RewritingTracer()
            graph = ast_rewriter.trace(B)
            traced = GraphModule(ast_rewriter.root, graph, "gm")

            # annotate our argument
            for n in graph.nodes:
                if n.op == 'placeholder':
                    n.type = TensorType(annotation)

            b = B.forward(torch.rand(input))
            tc = GraphTypeChecker({}, traced)
            tc.type_check()

            for n in graph.nodes:
                if n.op == 'output':
                    assert is_consistent(n.type, TensorType(b.size()))

            # test with intermediate annotations
            class BasicBlock(torch.nn.Module):
                def __init__(self, kernel_size, stride, padding, dilation):
                    super(BasicBlock, self).__init__()
                    self.pool = torch.nn.MaxPool2d(kernel_size, stride=stride,
                                                   padding=padding, dilation=dilation,
                                                   return_indices=False, ceil_mode=False)

                def forward(self, x):
                    out = self.pool(x)
                    return out

            B = BasicBlock(kernel_size, stride, padding, dilation)
            ast_rewriter = RewritingTracer()
            graph = ast_rewriter.trace(B)
            traced = GraphModule(ast_rewriter.root, graph, "gm")

            # annotate our argument
            for n in graph.nodes:
                if n.op == 'placeholder':
                    n.type = TensorType(annotation)

            # populate our intermediate notes
            for n in traced.graph.nodes:
                if n.op == 'call_module':
                    n.type = TensorType(intermediate_type)

            tc = GraphTypeChecker({}, traced)
            tc.type_check()

            for n in traced.graph.nodes:
                if n.op == 'output':
                    assert n.type == TensorType(output_types[i])
                    assert is_consistent(n.type, TensorType(b.size()))


    def test_flatten_fully_static(self):
        annotation_list = [Dyn, TensorType((2, 5, 6, 9)), TensorType((10, 15, 13, 14)),
                           TensorType((10, Dyn, 13, 14)), TensorType((Dyn, Dyn, Dyn, 10))]
        input_list = [(1, 2, 3, 5), (2, 5, 6, 9), (10, 15, 13, 14),
                      (10, 15, 13, 14), (2, 2, 10, 10)]

        intermediate_list = [Dyn, (2, 5, 6, 9), (10, 15, 13, 14),
                             (10, 15, 13, 14), (2, 2, 10, 10)]

        start_dim = [1, 2, 1, 2, 0]
        end_dim = [1, 3, 3, 3, -2]

        for i in range(5):
            annotation = annotation_list[i]
            input = input_list[i]
            # intermediate_type = intermediate_list[i]

            class BasicBlock(torch.nn.Module):
                def __init__(self, start, end):
                    super(BasicBlock, self).__init__()
                    self.start = start
                    self.end = end

                def forward(self, x):
                    out = torch.flatten(x, self.start, self.end)
                    return out

            B = BasicBlock(start_dim[i], end_dim[i])
            ast_rewriter = RewritingTracer()
            graph = ast_rewriter.trace(B)
            traced = GraphModule(ast_rewriter.root, graph, "gm")

            # annotate our argument
            for n in graph.nodes:
                if n.op == 'placeholder':
                    n.type = annotation

            b = B.forward(torch.rand(input))
            tc = GraphTypeChecker({}, traced)
            tc.type_check()

            for n in graph.nodes:
                if n.op == 'output':
                    assert is_consistent(n.type, TensorType(b.size()))

=======
>>>>>>> 7fdc5f9e
if __name__ == '__main__':
    unittest.main()<|MERGE_RESOLUTION|>--- conflicted
+++ resolved
@@ -6,6 +6,20 @@
 from torch.fx.experimental.graph_gradual_typechecker import GraphTypeChecker, broadcast_types
 from torch.fx.experimental.rewriter import RewritingTracer
 from torch.fx import GraphModule
+from benchmarks.functional_autograd_benchmark.torchvision_models import resnet50
+
+class MyShapeProp(torch.fx.Interpreter):
+
+    def run_node(self, n):
+        result = super().run_node(n)
+        if isinstance(result, torch.Tensor):
+            n.shape = result.shape  # type: ignore
+            n.dtype = result.dtype  # type: ignore
+        return result
+
+    def propagate(self, *args):
+        return super().run(*args)
+
 
 def conv3x3(in_planes, out_planes, stride=1, groups=1, dilation=1):
     """3x3 convolution with padding"""
@@ -551,7 +565,6 @@
                 assert isinstance(n.type, TensorType)
                 assert torch.Size(n.type.__args__) == B.forward(torch.rand(2, 2, 4, 5)).size()
 
-<<<<<<< HEAD
     def test_type_check_conv2D_maxpool2d_flatten(self):
 
         class BasicBlock(torch.nn.Module):
@@ -774,7 +787,34 @@
                 if n.op == 'output':
                     assert is_consistent(n.type, TensorType(b.size()))
 
-=======
->>>>>>> 7fdc5f9e
+
+    def test_resnet50(self):
+        gm_run = symbolic_trace(resnet50())
+        sample_input = torch.randn(1, 3, 224, 224)
+
+        # run our nodes
+        MyShapeProp(gm_run).propagate(sample_input)
+
+        gm_static = symbolic_trace(resnet50())
+        g = GraphTypeChecker({}, gm_static)
+        g.type_check()
+        # here we are checking for consistency with fully dynamic nodes
+        for n1, n2 in zip(gm_static.graph.nodes, gm_run.graph.nodes):
+            assert is_consistent(n1.type, TensorType(n2.shape))
+
+        # here we give the same input as to runtume
+        gm_static_with_types = symbolic_trace(resnet50())
+
+        # we initialize our placeholder
+        for n in gm_static_with_types.graph.nodes:
+            if n.op == 'placeholder':
+                n.type = TensorType((1, 3, 224, 224))
+
+        g = GraphTypeChecker({}, gm_static_with_types)
+        g.type_check()
+        for n1, n2 in zip(gm_static_with_types.graph.nodes, gm_run.graph.nodes):
+            assert n1.type == TensorType(n2.shape)
+
+
 if __name__ == '__main__':
     unittest.main()