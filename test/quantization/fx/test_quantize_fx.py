import os
import torch
import torch.nn.functional as F
import torch.nn as nn
import torch.nn.quantized as nnq
import torch.nn.quantized.dynamic as nnqd
import torch.nn.intrinsic as nni
import torch.nn.intrinsic.quantized as nniq
import torch.multiprocessing as mp

# graph mode quantization based on fx
from torch.quantization.quantize_fx import (
    prepare_fx,
    convert_fx,
    prepare_qat_fx,
)

from torch.quantization.fx.quantization_patterns import DefaultNodeQuantizeHandler

from torch.quantization.fx.match_utils import (
    is_match,
    MatchAllNode,
)

from torch.quantization import (
    QuantType,
    QuantStub,
    DeQuantStub,
    QuantWrapper,
    quant_type_to_str,
    default_qconfig,
    default_dynamic_qconfig,
    default_qat_qconfig,
    per_channel_dynamic_qconfig,
    float16_dynamic_qconfig,
    float16_static_qconfig,
    float_qparams_weight_only_qconfig,
    get_default_qconfig,
    get_default_qat_qconfig,
    fuse_modules,
    prepare,
    prepare_qat,
    convert,
    quantize_dynamic,
    default_placeholder_observer,
    PerChannelMinMaxObserver,
    QConfigDynamic,
    FixedQParamsFakeQuantize,
    FusedMovingAvgObsFakeQuantize,
    FakeQuantize,
    MovingAverageMinMaxObserver,
    QConfig,
)

# test utils
from hypothesis import given, settings
from hypothesis import strategies as st
from torch.testing._internal.common_cuda import TEST_MULTIGPU, TEST_CUDA
from torch.testing._internal.common_quantization import (
    LinearReluLinearModel,
    LinearReluModel,
    QuantizationTestCase,
    skipIfNoFBGEMM,
    skip_if_no_torchvision,
    train_one_epoch,
    run_ddp,
    test_only_eval_fn,
    test_only_train_fn,
)

from torch.testing._internal.common_quantization import (
    LinearModelWithSubmodule,
    ResNetBase,
    RNNDynamicModel,
    RNNCellDynamicModel,
)

from torch.testing._internal.common_quantized import (
    supported_qengines,
    override_qengines,
    override_quantized_engine,
)

from torch.testing._internal.common_utils import TemporaryFileName

from torch.testing._internal.common_quantization import NodeSpec as ns

from torch.testing._internal.common_quantization import ConvModel

from torch.testing import FileCheck

import copy
import itertools
import operator
import unittest
import io
from typing import Callable

TEST_WITH_ROCM = os.getenv('PYTORCH_TEST_WITH_ROCM', '0') == '1'

def get_supported_device_types():
    return ['cpu', 'cuda'] if torch.cuda.is_available() and not TEST_WITH_ROCM else ['cpu']

class BinaryOp(torch.nn.Module):
    def __init__(self, binary_op, ibinary_op, is_inplace, is_scalar):
        """ ibinary_op means inplace binary op
        """
        super().__init__()
        self.conv1 = torch.nn.Conv2d(1, 1, 1).float()
        self.conv2 = torch.nn.Conv2d(1, 1, 1).float()
        self.is_scalar = is_scalar
        self.op = ibinary_op if ibinary_op and is_inplace else binary_op

    def forward(self, x, y):
        x = self.conv1(x)
        y = 3 if self.is_scalar else self.conv2(y)
        # x = x + y
        x = self.op(x, y)
        # x = y + x
        x = self.op(y, x)
        return x

class BinaryOpNonQuantizedInput(torch.nn.Module):
    def __init__(self, binary_op, ibinary_op, is_inplace, is_scalar):
        """ ibinary_op means inplace binary op
        """
        super().__init__()
        self.is_scalar = is_scalar
        self.op = ibinary_op if ibinary_op and is_inplace else binary_op

    def forward(self, x, y):
        y = 3 if self.is_scalar else y
        x = self.op(x, y)
        return x

class BinaryOpRelu(torch.nn.Module):
    def __init__(self, binary_op, ibinary_op, is_inplace, is_functional_relu,
                 is_scalar):
        """ ibinary_op means inplace binary op
        """
        super().__init__()
        self.conv1 = torch.nn.Conv2d(1, 1, 1).float()
        self.conv2 = torch.nn.Conv2d(1, 1, 1).float()
        self.op = ibinary_op if ibinary_op and is_inplace else binary_op
        self.is_functional_relu = is_functional_relu
        self.is_scalar = is_scalar
        self.relu = F.relu if self.is_functional_relu \
            else torch.nn.ReLU()

    def forward(self, x, y):
        x = self.conv1(x)
        y = 3 if self.is_scalar else self.conv2(y)
        x = self.op(x, y)
        x = self.relu(x)
        x = self.op(y, x)
        x = self.relu(x)
        return x

@torch.fx.wrap
def _user_func_with_complex_return_type(x):
    return list(torch.split(x, 1, 1))

class TestFuseFx(QuantizationTestCase):
    def test_fuse_conv_bn_relu(self):
        class M(torch.nn.Module):
            def __init__(self):
                super().__init__()
                self.conv1d = nn.Conv1d(1, 1, 1)
                self.conv2d = nn.Conv2d(1, 1, 1)
                self.conv3d = nn.Conv3d(1, 1, 1)
                self.bn1d = nn.BatchNorm1d(1)
                self.bn2d = nn.BatchNorm2d(1)
                self.bn3d = nn.BatchNorm3d(1)
                self.conv1d2 = nn.Conv1d(1, 1, 1)
                self.conv2d2 = nn.Conv2d(1, 1, 1)
                self.conv3d2 = nn.Conv3d(1, 1, 1)
                self.bn1d2 = nn.BatchNorm1d(1)
                self.bn2d2 = nn.BatchNorm2d(1)
                self.bn3d2 = nn.BatchNorm3d(1)
                self.relu = nn.ReLU()

            def forward(self, x):
                x = self.conv1d(x)
                x = self.bn1d(x)
                x = self.conv2d(x)
                x = self.bn2d(x)
                x = self.conv3d(x)
                x = self.bn3d(x)
                x = self.conv1d2(x)
                x = self.bn1d2(x)
                x = self.relu(x)
                x = self.conv2d2(x)
                x = self.bn2d2(x)
                x = self.relu(x)
                x = self.conv3d2(x)
                x = self.bn3d2(x)
                x = self.relu(x)
                return x

        # test train mode
        m = M().train()
        # currently we don't check if the module are configured with qconfig before fusion
        # TODO: if we decide to do that in the future, this test needs to
        # be updated
        # train mode fuse_fx is called in prepare_qat_fx
        m = prepare_qat_fx(m, {})
        expected_nodes = [
            ns.call_module(nni.ConvBn1d),
            ns.call_module(nni.ConvBn2d),
            ns.call_module(nni.ConvBn3d),
            ns.call_module(nni.ConvBnReLU1d),
            ns.call_module(nni.ConvBnReLU2d),
            ns.call_module(nni.ConvBnReLU3d),
        ]
        expected_occurrence = {
            ns.call_module(nn.ReLU): 0
        }
        self.checkGraphModuleNodes(
            m,
            expected_node_list=expected_nodes,
            expected_node_occurrence=expected_occurrence)

        # test eval mode
        m = M().eval()
        from torch.quantization.quantize_fx import fuse_fx
        # fuse_fx is a top level api and only supports eval mode
        m = fuse_fx(m)
        expected_nodes = [
            ns.call_module(nn.Conv1d),
            ns.call_module(nn.Conv2d),
            ns.call_module(nn.Conv3d),
            ns.call_module(nni.ConvReLU1d),
            ns.call_module(nni.ConvReLU2d),
            ns.call_module(nni.ConvReLU3d),
        ]
        # ConvBnRelu1d is not fused
        expected_occurrence = {
            ns.call_module(nn.ReLU): 0
        }
        self.checkGraphModuleNodes(
            m,
            expected_node_list=expected_nodes,
            expected_node_occurrence=expected_occurrence)

    def test_fuse_module_relu(self):
        class M(torch.nn.Module):
            def __init__(self):
                super().__init__()
                self.conv1d = nn.Conv1d(1, 1, 1)
                self.conv2d = nn.Conv2d(1, 1, 1)
                self.conv3d = nn.Conv3d(1, 1, 1)
                self.bn1d = nn.BatchNorm1d(1)
                self.bn2d = nn.BatchNorm2d(1)
                self.bn3d = nn.BatchNorm3d(1)
                self.relu = nn.ReLU()

            def forward(self, x):
                x = self.conv1d(x)
                x = self.relu(x)
                x = self.conv2d(x)
                x = self.relu(x)
                x = self.conv3d(x)
                x = self.relu(x)
                x = self.bn1d(x)
                x = self.relu(x)
                x = self.bn2d(x)
                x = self.relu(x)
                x = self.bn3d(x)
                x = self.relu(x)
                return x

        m = M().eval()
        from torch.quantization.quantize_fx import fuse_fx
        m = fuse_fx(m)
        expected_nodes = [
            ns.call_module(nni.ConvReLU1d),
            ns.call_module(nni.ConvReLU2d),
            ns.call_module(nni.ConvReLU3d),
            ns.call_module(nni.BNReLU2d),
            ns.call_module(nni.BNReLU3d),
        ]
        self.checkGraphModuleNodes(m, expected_node_list=expected_nodes)

    @skipIfNoFBGEMM
    def test_qconfig_fused_module(self):
        qconfig_dict = {
            "": None,
            "object_type": [(nn.Linear, default_qconfig),
                            (nn.ReLU, default_qconfig),
                            (F.relu, default_qconfig)]
        }

        linearRelu_node_list = [
            ns.call_function(torch.quantize_per_tensor),
            ns.call_module(nniq.LinearReLU),
            ns.call_method('dequantize')
        ]

        linearReluLinear_node_list = [
            ns.call_function(torch.quantize_per_tensor),
            ns.call_module(nniq.LinearReLU),
            ns.call_module(nnq.Linear),
            ns.call_method('dequantize')
        ]

        tests = [(LinearReluModel, linearRelu_node_list),
                 (LinearReluLinearModel, linearReluLinear_node_list)]

        for M, node_list in tests:
            m = M().eval()
            prepared = prepare_fx(m, qconfig_dict)
            prepared(torch.rand(5, 5))
            quantized = convert_fx(prepared)

            self.checkGraphModuleNodes(quantized, expected_node_list=node_list)

    def test_fuse_custom_config_dict_validity(self):
        r"""
        Verifies that if a user passes an invalid key or makes a typo when
        constructing a fuse_custom_config_dict, an error will be thrown and
        users will be notified of what keys are supported.
        """
        m = ConvModel().eval()
        from torch.quantization.quantize_fx import fuse_fx
        fuse_custom_config_dict = {"typo": None}

        with self.assertRaises(ValueError) as context:
            m = fuse_fx(m, fuse_custom_config_dict=fuse_custom_config_dict)
        self.assertTrue(
            'Expected fuse_custom_config_dict to have the following keys:'
            in str(context.exception)
        )
        self.assertTrue('But found \'typo\' instead.' in str(context.exception))

@skipIfNoFBGEMM
class TestQuantizeFx(QuantizationTestCase):
    def test_pattern_match(self):
        """ test MatchAllNode with
            conv - bn - add - relu pattern
        """
        class M(torch.nn.Module):
            def __init__(self):
                super().__init__()
                self.conv = nn.Conv2d(1, 1, 1)
                self.bn = nn.BatchNorm2d(1)
                self.relu = nn.ReLU()

            def forward(self, x, y):
                x = self.conv(x)
                x = self.bn(x)
                x = x + y
                x = self.relu(x)
                return x

        pattern = (nn.ReLU, (operator.add, (nn.BatchNorm2d, nn.Conv2d), MatchAllNode))
        m = torch.fx.symbolic_trace(M())
        modules = dict(m.named_modules())
        for n in m.graph.nodes:
            if n.op == 'call_module' and type(modules[n.target]) == nn.ReLU:
                self.assertTrue(is_match(modules, n, pattern))

    def _get_conv_linear_test_cases(self, is_reference):
        """ Returns a list of test cases, with format:
        is_dynamic, ModuleClass, module_constructor_inputs,
        inputs, quantized_node, weight_prepack_op
        """
        class FunctionalConv1d(torch.nn.Module):
            def __init__(self, weight):
                super().__init__()
                self.weight = torch.nn.Parameter(weight)
                self.stride = 1
                self.padding = 0
                self.dilation = 1
                self.groups = 1

            def forward(self, x):
                return F.conv1d(x, self.weight, None, self.stride, self.padding, self.dilation, self.groups)


        class Conv1d(torch.nn.Module):
            def __init__(self, *args):
                super().__init__()
                self.conv = torch.nn.Conv1d(*args)

            def forward(self, x):
                return self.conv(x)

        conv1d_input = torch.rand(1, 3, 224)
        conv1d_weight = torch.rand(3, 3, 3)
        conv1d_module_args = (3, 3, 3)

        class FunctionalConv2d(torch.nn.Module):
            def __init__(self, weight):
                super().__init__()
                self.weight = torch.nn.Parameter(weight)
                self.stride = (1, 1)
                self.padding = (0, 0)
                self.dilation = (1, 1)
                self.groups = 1

            def forward(self, x):
                return F.conv2d(x, self.weight, None, self.stride, self.padding, self.dilation, self.groups)

        class Conv2d(torch.nn.Module):
            def __init__(self, *args):
                super().__init__()
                self.conv = torch.nn.Conv2d(*args)

            def forward(self, x):
                return self.conv(x)

        conv2d_input = torch.rand(1, 3, 224, 224)
        conv2d_weight = torch.rand(3, 3, 3, 3)
        conv2d_module_args = (3, 3, 3)

        class FunctionalConv3d(torch.nn.Module):
            def __init__(self, weight):
                super().__init__()
                self.weight = torch.nn.Parameter(weight)
                self.stride = (1, 1, 1)
                self.padding = (0, 0, 0)
                self.dilation = (1, 1, 1)
                self.groups = 1

            def forward(self, x):
                return F.conv3d(
                    x,
                    self.weight,
                    None,
                    self.stride,
                    self.padding,
                    self.dilation,
                    self.groups,
                )

        class Conv3d(torch.nn.Module):
            def __init__(self, *args):
                super().__init__()
                self.conv = torch.nn.Conv3d(*args)

            def forward(self, x):
                return self.conv(x)

        conv3d_input = torch.rand(1, 3, 32, 224, 224)
        conv3d_weight = torch.rand(3, 3, 3, 3, 3)
        conv3d_module_args = (3, 3, 3)

        class Linear(torch.nn.Module):
            def __init__(self, weight):
                super().__init__()
                self.weight = torch.nn.Parameter(weight)

            def forward(self, x):
                return F.linear(x, self.weight)

        linear_input = torch.rand(8, 5)
        linear_weight = torch.rand(10, 5)

        class LinearModule(torch.nn.Module):
            def __init__(self):
                super().__init__()
                self.linear = torch.nn.Linear(5, 10)

            def forward(self, x):
                return self.linear(x)

        linear_module_input = torch.rand(8, 5)

        # is_dynamic, ModuleClass, module_constructor_inputs,
        # inputs, quantized_node, weight_prepack_node
        tests = [
            (
                False,
                FunctionalConv1d,
                (conv1d_weight,),
                (conv1d_input,),
                ns.call_function(torch.nn.functional.conv1d if is_reference else torch.ops.quantized.conv1d) ,
                ns.call_function(torch.ops.quantized.conv1d_prepack),
            ),
            (
                False,
                FunctionalConv2d,
                (conv2d_weight,),
                (conv2d_input,),
                ns.call_function(torch.nn.functional.conv2d if is_reference else torch.ops.quantized.conv2d),
                ns.call_function(torch.ops.quantized.conv2d_prepack),
            ),
            (
                False,
                FunctionalConv3d,
                (conv3d_weight,),
                (conv3d_input,),
                ns.call_function(torch.nn.functional.conv3d if is_reference else torch.ops.quantized.conv3d),
                ns.call_function(torch.ops.quantized.conv3d_prepack),
            ),
            (
                False,
                Conv1d,
                conv1d_module_args,
                (conv1d_input,),
                ns.call_module(nn.Conv1d if is_reference else nnq.Conv1d),
                None
            ),
            (
                False,
                Conv2d,
                conv2d_module_args,
                (conv2d_input,),
                ns.call_module(nn.Conv2d if is_reference else nnq.Conv2d),
                None
            ),
            (
                False,
                Conv3d,
                conv3d_module_args,
                (conv3d_input,),
                ns.call_module(nn.Conv3d if is_reference else nnq.Conv3d),
                None
            ),
            (
                True,
                Linear,
                (linear_weight,),
                (linear_input,),
                None if is_reference else ns.call_function(torch.ops.quantized.linear_dynamic),
                ns.call_function(torch.ops.quantized.linear_prepack),
            ),
            (
                False,
                Linear,
                (linear_weight,),
                (linear_input,),
                ns.call_function(torch.nn.functional.linear if is_reference else torch.ops.quantized.linear),
                ns.call_function(torch.ops.quantized.linear_prepack),
            ),
            (
                True,
                LinearModule,
                (),
                (linear_module_input,),
                ns.call_module(nn.Linear) if is_reference else ns.call_module(nnqd.Linear),
                None,
            ),
            (
                False,
                LinearModule,
                (),
                (linear_module_input,),
                ns.call_module(nn.Linear if is_reference else nnq.Linear),
                None,
            ),
        ]
        return tests

    @skipIfNoFBGEMM
    def test_conv_linear_not_reference(self):
        """ Test quantizing conv and linear
        """
        tests = self._get_conv_linear_test_cases(is_reference=False)
        for (is_dynamic, ModuleClass, module_constructor_inputs,
             inputs, quantized_node, weight_prepack_node) in tests:
            quant_type = QuantType.DYNAMIC if is_dynamic else QuantType.STATIC
            node_occurrence = dict()
            if weight_prepack_node:
                node_occurrence[weight_prepack_node] = 0
            self.checkGraphModeFxOp(
                ModuleClass(*module_constructor_inputs),
                inputs, quant_type,
                expected_node=quantized_node,
                expected_node_occurrence=node_occurrence,
                is_reference=False)

    @skipIfNoFBGEMM
    def test_conv_linear_reference(self):
        """ Test quantizing functional conv and linear with reference option
        """
        tests = self._get_conv_linear_test_cases(is_reference=True)
        for (is_dynamic, ModuleClass, module_constructor_inputs,
             inputs, quantized_node, weight_prepack_node) in tests:
            quant_type = QuantType.DYNAMIC if is_dynamic else QuantType.STATIC
            node_occurrence = dict()
            if weight_prepack_node:
                node_occurrence[weight_prepack_node] = 0
<<<<<<< HEAD
            self.checkGraphModeFxOp(
=======
            result_dict = self.checkGraphModeFxOp(
>>>>>>> 3bdbaf14
                ModuleClass(*module_constructor_inputs),
                inputs, quant_type,
                expected_node=quantized_node,
                expected_node_occurrence=node_occurrence,
                is_reference=True)
<<<<<<< HEAD
            # TODO: extra checks to make sure weight_activation_post_process is attached
            # to the float modules in reference patterns
=======
            qr = result_dict["quantized_reference"]

            def checkWeightQParams(model):
                for module_name in ("linear", "conv"):
                    if hasattr(model, module_name):
                        self.assertTrue(hasattr(qr.get_submodule(module_name), "_weight_qparams"))
                        self.assertTrue("Reference" in qr.get_submodule(module_name)._get_name())

            def checkSerDeser(model):
                for module_name in ("linear", "conv"):
                    if hasattr(model, module_name):
                        # make sure seralization works
                        state_dict = copy.deepcopy(model.state_dict())
                        self.assertTrue(module_name + "._weight_qparams" in state_dict)

                        # check load_state_dict restores states
                        module = getattr(model, module_name)
                        prev_scale = module._weight_qparams["scale"]
                        module._weight_qparams["scale"] = None
                        model.load_state_dict(state_dict)
                        self.assertTrue(torch.equal(prev_scale, module._weight_qparams["scale"]))


            checkWeightQParams(qr)
            qr = copy.deepcopy(qr)
            # make sure the qparams are preserved after copy
            checkWeightQParams(qr)

            checkSerDeser(qr)
>>>>>>> 3bdbaf14

    @skipIfNoFBGEMM
    def test_dynamic_quant_weight_observer(self):
        ''' Test that weight observer is run in convert step
        '''

        class M(torch.nn.Module):
            def __init__(self, weight):
                super().__init__()
                self.weight = torch.nn.Parameter(weight)

            def forward(self, x):
                return F.linear(x, self.weight)

        m = M(torch.rand(1, 1)).eval()
        qconfig = default_dynamic_qconfig
        qconfig_dict = {'': qconfig}
        prepared = prepare_fx(m, qconfig_dict)
        quantized = convert_fx(prepared, is_reference=True)
        qparams = (quantized._input_scale_0, quantized._input_zero_point_0)
        weight_obs = qconfig.weight()
        weight_obs(quantized.weight)
        # Get the actual value to avoid tensor size mismatch error, torch.Size([]) vs torch.Size([1])
        ref_qparams = (weight_obs.calculate_qparams()[0].item(), weight_obs.calculate_qparams()[1].item())
        self.assertEqual(qparams, ref_qparams)

    def test_conv_bn_relu(self):
        convs = {
            1: nn.Conv1d,
            2: nn.Conv2d,
            3: nn.Conv3d,
        }
        bns = {
            1: nn.BatchNorm1d,
            2: nn.BatchNorm2d,
            3: nn.BatchNorm3d,
        }
        quantized_convs = {
            1: nnq.Conv1d,
            2: nnq.Conv2d,
            3: nnq.Conv3d,
        }
        quantized_conv_relus = {
            1: nniq.ConvReLU1d,
            2: nniq.ConvReLU2d,
            3: nniq.ConvReLU3d,
        }

        class M(torch.nn.Module):
            def __init__(self, dim, has_relu):
                super().__init__()
                self.conv = convs[dim](3, 3, 3)
                self.bn = bns[dim](3)
                self.relu = nn.ReLU() if has_relu else nn.Identity()
                self.has_relu = has_relu
                self.quant = QuantStub()
                self.dequant = DeQuantStub()

            def forward(self, x):
                x = self.quant(x)
                x = self.conv(x)
                x = self.bn(x)
                if self.has_relu:
                    x = self.relu(x)
                x = self.dequant(x)
                return x

        # TODO: add 1d support
        options = itertools.product([2, 3], [True, False], self.static_quant_types)
        for dim, has_relu, quant_type in options:
            expected_node = ns.call_module(
                quantized_conv_relus[dim] if has_relu
                else quantized_convs[dim])
            m = M(dim, has_relu)
            m_eager = copy.deepcopy(m)
            result_dict = self.checkGraphModeFxOp(
                m,
                self.img_data_dict[dim],
                quant_type,
                expected_node=expected_node,
            )
            result = result_dict["result"]

            # check numerics
            qengine = torch.backends.quantized.engine
            if quant_type == QuantType.STATIC:
                m_eager.eval()
                qconfig = get_default_qconfig(qengine)
                prepare_fn = prepare
            else:
                m_eager.train()
                qconfig = get_default_qat_qconfig(qengine)
                prepare_fn = prepare_qat

            fuse_list = ["conv", "bn"]
            if has_relu:
                fuse_list.append("relu")
            fuse_modules(m_eager, fuse_list, inplace=True)
            m_eager.qconfig = qconfig
            m_eager = prepare_fn(m_eager)
            m_eager(*self.img_data_dict[dim][0])
            m_eager = convert(m_eager)
            result_eager = m_eager(*self.img_data_dict[dim][0])
            self.assertEqual(result, result_eager)


    @skipIfNoFBGEMM
    def test_dynamic_quant_fp16(self):
        class Linear(torch.nn.Module):
            def __init__(self, weight):
                super().__init__()
                self.weight = torch.nn.Parameter(weight)

            def forward(self, x):
                return F.linear(x, self.weight)

        linear_input = torch.rand(8, 5)
        linear_weight = torch.rand(10, 5)

        class LinearModule(torch.nn.Module):
            def __init__(self):
                super().__init__()
                self.linear = torch.nn.Linear(5, 10)

            def forward(self, x):
                return self.linear(x)

        linear_module_input = torch.rand(8, 5)

        tests = [
            (Linear, (linear_weight,), (linear_input,),
             ns.call_function(torch.ops.quantized.linear_dynamic_fp16),
             ns.call_function(torch.ops.quantized.linear_prepack_fp16)),
            (LinearModule, (), (linear_module_input,),
             ns.call_module(nnqd.Linear),
             None),
        ]
        for (ModuleClass, module_constructor_inputs,
             inputs, quantized_node, weight_prepack_node) in tests:
            for is_reference in [True, False]:
                node_occurrence = dict()
                if weight_prepack_node:
                    node_occurrence[weight_prepack_node] = 0
                m = ModuleClass(*module_constructor_inputs).eval()
                qconfig_dict = {"": float16_dynamic_qconfig}
                m = prepare_fx(m, qconfig_dict)
                m = convert_fx(m, is_reference=is_reference)
                self.checkGraphModuleNodes(m, expected_node_occurrence=node_occurrence)



    @unittest.skipIf(not TEST_MULTIGPU, "multi-GPU not supported")
    @unittest.skipIf(not TEST_CUDA, "CUDA unavailable")
    @override_qengines
    def test_qat_prepare_device_affinity(self):
        """
        Tests that FX QAT prepare pass respects device affinity
        """
        class Model(nn.Module):

            def __init__(self):
                super(Model, self).__init__()
                self.conv = nn.Conv2d(1, 1, 1)
                self.bn = nn.BatchNorm2d(1)
                self.relu = nn.ReLU()

            def forward(self, x):
                x = self.conv(x)
                x = self.bn(x)
                x = self.relu(x)
                return x

        model = Model()
        qengine = torch.backends.quantized.engine
        qconfig_dict = {'': torch.quantization.get_default_qat_qconfig(qengine)}
        device = torch.device('cuda:0')
        model.to(device)

        # QAT prepare
        model = prepare_qat_fx(model, qconfig_dict)

        # ensure that running an input on CUDA works without any needed changes
        input = torch.randn(4, 1, 4, 4, device=device)
        model(input)

        # ensure all buffers and parameters are on the device we expect
        model_devices = {p.device for p in model.parameters()} | \
            {p.device for p in model.buffers()}
        self.assertEqual(len(model_devices), 1)
        model_device = next(iter(model_devices))
        self.assertEqual(model_device, device)

    @skipIfNoFBGEMM
    def test_dict_output(self):
        """ Make sure quantization runs for models with dictionary output
        """
        class M(torch.nn.Module):
            def __init__(self):
                super().__init__()
                self.conv = torch.nn.Conv2d(1, 1, 1)

            def forward(self, x):
                return {"output": self.conv(x["input"])}

        dict_input = {"input": torch.randn(1, 1, 1, 1)}
        m = M().eval()
        qconfig_dict = {"": default_qconfig}
        m = prepare_fx(m, qconfig_dict)
        m(dict_input)
        m = convert_fx(m)
        m(dict_input)

    @override_qengines
    def test_attention(self):
        """ Make sure quantization runs for a corner case in attention module
        """
        class M(torch.nn.Module):
            def __init__(self):
                super().__init__()
                self.conv = torch.nn.Conv2d(1, 1, 1)

            def forward(self, x):
                x = self.conv(x)
                q, k, v = x.chunk(3, dim=0)
                q = q.contiguous().view(-1, 1).transpose(0, 1)
                k = k.contiguous().view(-1, 1).transpose(0, 1)
                v = v.contiguous().view(-1, 1).transpose(0, 1)
                torch._assert(
                    k.size(1) == 1, "key size should be equal to 1"
                )
                r = torch.mm(k, v)
                return q * k + r

        tensor_input = torch.randn(3, 1, 1, 1)
        m = M().eval()
        qconfig_dict = {
            "": None,
            "object_type": [
                (nn.Conv2d, default_qconfig),
            ]
        }
        # make sure it runs
        m = prepare_fx(m, qconfig_dict)
        m(tensor_input)
        m = convert_fx(m)
        m(tensor_input)

    def _test_standalone_module(
            self,
            interface_config,
            prepare_count_check,
            standalone_prepare_count_check,
            convert_count_check,
            standalone_convert_count_check):
        """ Test standalone module with different quantized input/quantized output
        configurations
        """
        class StandaloneModule(torch.nn.Module):
            def __init__(self):
                super().__init__()
                self.conv = torch.nn.Conv2d(1, 1, 1)

            def forward(self, x):
                return self.conv(x)

        class M(torch.nn.Module):
            def __init__(self):
                super().__init__()
                self.conv = torch.nn.Conv2d(1, 1, 1)
                self.standalone = StandaloneModule()

            def forward(self, x):
                x = self.conv(x)
                x = self.standalone(x)
                return x

        class RefM(torch.nn.Module):
            def __init__(self):
                super().__init__()
                self.conv1 = torch.nn.Conv2d(1, 1, 1)
                self.conv2 = torch.nn.Conv2d(1, 1, 1)

            def forward(self, x):
                x = self.conv1(x)
                x = self.conv2(x)
                return x

        data = torch.randn(1, 1, 1, 1)
        # instantiate M and RefM and align the parameters
        original_m = M().eval()
        original_ref_m = RefM().eval()
        original_ref_m.conv1.weight = torch.nn.Parameter(original_m.conv.weight.detach())
        original_ref_m.conv1.bias = torch.nn.Parameter(original_m.conv.bias.detach())
        original_ref_m.conv2.weight = torch.nn.Parameter(original_m.standalone.conv.weight.detach())
        original_ref_m.conv2.bias = torch.nn.Parameter(original_m.standalone.conv.bias.detach())

        for is_name in [True, False]:
            if is_name:
                prepare_config = {
                    "standalone_module_name": [("standalone", None, interface_config)]
                }
            else:
                prepare_config = {
                    "standalone_module_class": [(StandaloneModule, None, interface_config)]
                }

            original_m_copy = copy.deepcopy(original_m)
            original_ref_m_copy = copy.deepcopy(original_ref_m)

            qconfig_dict = {"": default_qconfig}
            # check prepared model
            m = prepare_fx(
                original_m_copy, qconfig_dict, prepare_custom_config_dict=prepare_config)
            # calibration
            m(data)
            self.checkGraphModuleNodes(m, expected_node_occurrence=prepare_count_check)
            self.checkGraphModuleNodes(m.standalone, expected_node_occurrence=standalone_prepare_count_check)

            # check converted/quantized model
            m = convert_fx(m)
            self.checkGraphModuleNodes(m, expected_node_occurrence=convert_count_check)
            self.checkGraphModuleNodes(m.standalone, expected_node_occurrence=standalone_convert_count_check)
            res = m(data)

            # quantize the reference model
            ref_m = prepare_fx(original_ref_m_copy, qconfig_dict)
            ref_m(data)
            ref_m = convert_fx(ref_m)
            ref_res = ref_m(data)
            self.assertEqual(res, ref_res)

    def test_standalone_module_float_interface(self):
        float_interface_config = {
            "input_quantized_idxs": [],  # float input
            "output_quantized_idxs": [],  # float output
        }
        interface_config = float_interface_config
        # input and output of first conv, observer for standalone module
        # will be inserted in the standalone module itself
        prepare_count_check = {
            ns.call_module(torch.quantization.MinMaxObserver): 2
        }
        # for input and output of conv in the standalone module
        standalone_prepare_count_check = {
            ns.call_module(torch.quantization.MinMaxObserver): 2
        }
        convert_count_check = {
            ns.call_function(torch.quantize_per_tensor) : 1,
            ns.call_module(nnq.Conv2d) : 1,
            ns.call_method("dequantize") : 1,
        }
        standalone_convert_count_check = {
            # standalone module will take float as input and output
            # so we'll see quantize and dequantize in the modoule
            ns.call_function(torch.quantize_per_tensor) : 1,
            ns.call_module(nnq.Conv2d): 1,
            ns.call_method("dequantize") : 1,
        }
        self._test_standalone_module(
            interface_config,
            prepare_count_check,
            standalone_prepare_count_check,
            convert_count_check,
            standalone_convert_count_check)

    def test_standalone_module_quantized_interface(self):
        quantized_interface_config = {
            "input_quantized_idxs": [0],  # quantized input
            "output_quantized_idxs": [0],  # quantized output
        }
        interface_config = quantized_interface_config
        # observer for input and output of first conv
        prepare_count_check = {
            ns.call_module(torch.quantization.MinMaxObserver): 2
        }
        # for output of conv in the standalone module
        standalone_prepare_count_check = {
            ns.call_module(torch.quantization.MinMaxObserver): 1
        }
        convert_count_check = {
            # quantizing input for conv
            ns.call_function(torch.quantize_per_tensor) : 1,
            ns.call_module(nnq.Conv2d) : 1,
            # dequantizing output of standalone module
            ns.call_method("dequantize") : 1,
        }
        standalone_convert_count_check = {
            # quantization of input happens in parent module
            # quantization of output happens in the quantized conv module
            ns.call_function(torch.quantize_per_tensor) : 0,
            ns.call_module(nnq.Conv2d): 1,
            # dequantization for output happens in parent module
            ns.call_method("dequantize") : 0,
        }
        self._test_standalone_module(
            interface_config,
            prepare_count_check,
            standalone_prepare_count_check,
            convert_count_check,
            standalone_convert_count_check)

    @skipIfNoFBGEMM
    def test_qconfig_none(self):
        class M(torch.nn.Module):
            def __init__(self):
                super(M, self).__init__()
                self.conv1 = nn.Conv2d(1, 1, 1)
                self.conv2 = nn.Conv2d(1, 1, 1)

            def forward(self, x):
                x = self.conv1(x)
                x = self.conv2(x)
                return x

        m = M().eval()
        qconfig_dict = {"": default_qconfig,
                        "module_name": [("conv2", None)]}
        m = prepare_fx(m, qconfig_dict)
        data = torch.randn(1, 1, 1, 1)
        m(data)
        m = convert_fx(m)
        m(data)
        # first conv is quantized, second conv is not quantized
        node_list = [
            ns.call_function(torch.quantize_per_tensor),
            ns.call_module(nnq.Conv2d),
            ns.call_method("dequantize"),
            ns.call_module(nn.Conv2d),
        ]
        self.checkGraphModuleNodes(m, expected_node_list=node_list)

    def test_qconfig_module_type(self):
        class M(torch.nn.Module):
            def __init__(self):
                super(M, self).__init__()
                self.conv1 = nn.Conv2d(1, 1, 1)
                self.conv2 = nn.Conv2d(1, 1, 1)

            def forward(self, x):
                x = self.conv1(x)
                x = self.conv2(x)
                return x

        m = M().eval()
        qconfig_dict = {"object_type": [(torch.nn.Conv2d, default_qconfig)]}
        m = prepare_fx(m, qconfig_dict)
        data = torch.randn(1, 1, 1, 1)
        m(data)
        m = convert_fx(m)
        m(data)
        # first conv is quantized, second conv is not quantized
        node_list = [
            ns.call_function(torch.quantize_per_tensor),
            ns.call_module(nnq.Conv2d),
            ns.call_module(nnq.Conv2d),
            ns.call_method("dequantize"),
        ]
        self.checkGraphModuleNodes(m, expected_node_list=node_list)

    def test_qconfig_qat_module_type(self):
        class Linear(torch.nn.Module):
            def __init__(self):
                super().__init__()
                self.w = torch.ones(5, 5)
                self.b = torch.zeros(5)

            def forward(self, x):
                return torch.nn.functional.linear(x, self.w, self.b)


        class M(torch.nn.Module):
            def __init__(self):
                super().__init__()
                self.mods1 = torch.nn.Sequential(
                    torch.nn.Linear(5, 5),
                )

            def forward(self, x):
                x = self.mods1(x)
                return x

        model = M().train()

        qconfig_dict = {
            "": None,
            "object_type": [
                (torch.nn.Linear, default_qat_qconfig),
            ],
        }
        m = prepare_qat_fx(model, qconfig_dict)
        m(torch.rand(5, 5))
        m = convert_fx(m)
        m(torch.rand(5, 5))
        node_list = [
            ns.call_function(torch.quantize_per_tensor),
            ns.call_module(nnq.Linear),
            ns.call_method("dequantize"),
        ]
        self.checkGraphModuleNodes(m, expected_node_list=node_list)

    def test_qconfig_function(self):
        class M(torch.nn.Module):
            def __init__(self):
                super(M, self).__init__()

            def forward(self, x, y):
                return x + y

        m = M().eval()
        qconfig_dict = {"object_type": [(operator.add, default_qconfig)]}
        m = prepare_fx(m, qconfig_dict)
        data = torch.randn(1, 1, 1, 1)
        m(data, data)
        m = convert_fx(m)
        m(data, data)
        # first conv is quantized, second conv is not quantized
        node_list = [
            ns.call_function(torch.quantize_per_tensor),
            ns.call_function(torch.ops.quantized.add),
            ns.call_method("dequantize"),
        ]
        self.checkGraphModuleNodes(m, expected_node_list=node_list)

    def test_qconfig_module_name_regex(self):
        class M(torch.nn.Module):
            def __init__(self):
                super(M, self).__init__()
                self.conv1 = nn.Conv2d(1, 1, 1)
                self.conv2 = nn.Conv2d(1, 1, 1)

            def forward(self, x):
                x = self.conv1(x)
                x = self.conv2(x)
                return x

        m = M().eval()
        qconfig_dict = {"module_name_regex": [("conv*", default_qconfig)]}
        m = prepare_fx(m, qconfig_dict)
        data = torch.randn(1, 1, 1, 1)
        m(data)
        m = convert_fx(m)
        m(data)
        # first conv is quantized, second conv is not quantized
        node_list = [
            ns.call_function(torch.quantize_per_tensor),
            ns.call_module(nnq.Conv2d),
            ns.call_module(nnq.Conv2d),
            ns.call_method("dequantize"),
        ]
        self.checkGraphModuleNodes(m, expected_node_list=node_list)

    def test_qconfig_precedence(self):
        for device in get_supported_device_types():
            class M(torch.nn.Module):
                def __init__(self):
                    super(M, self).__init__()
                    self.linear = nn.Linear(1, 1)
                    self.conv = nn.Conv2d(1, 1, 1)
                    self.module_conv1 = nn.Conv2d(1, 1, 1)
                    self.module_conv2 = nn.Conv2d(1, 1, 1)

                def forward(self, x):
                    # global
                    x = self.linear(x)
                    # global + object_type --> object_type
                    x = self.conv(x)
                    # global + object_type + module_name_regex --> module_name_regex
                    x = self.module_conv1(x)
                    # global + object_type + module_name_regex + module_name --> module_name
                    x = self.module_conv2(x)
                    return x

            m = M().to(device).eval()

            global_qconfig = default_qconfig
            object_type_qconfig = default_dynamic_qconfig
            module_name_regex_qconfig = float16_dynamic_qconfig
            module_name_qconfig = default_qat_qconfig
            qconfig_dict = {
                "": global_qconfig,
                "object_type": [(nn.Conv2d, object_type_qconfig)],
                "module_name_regex": [("module_conv*", module_name_regex_qconfig)],
                "module_name": [("module_conv2", module_name_qconfig)]}
            m_prep = prepare_fx(m, qconfig_dict)
            self.assertEqual(m_prep.linear.qconfig.activation.p.func, global_qconfig.activation.p.func)
            self.assertEqual(m_prep.linear.qconfig.weight.p.func, global_qconfig.weight.p.func)
            self.assertEqual(m_prep.conv.qconfig.activation.p.func, object_type_qconfig.activation.p.func)
            self.assertEqual(m_prep.conv.qconfig.weight.p.func, object_type_qconfig.weight.p.func)
            self.assertEqual(m_prep.module_conv1.qconfig.activation.p.func, module_name_regex_qconfig.activation.p.func)
            self.assertEqual(m_prep.module_conv1.qconfig.weight.p.func, module_name_regex_qconfig.weight.p.func)
            self.assertEqual(m_prep.module_conv2.qconfig.activation.p.func, module_name_qconfig.activation.p.func)
            self.assertEqual(m_prep.module_conv2.qconfig.weight.p.func, module_name_qconfig.weight.p.func)

    def test_qconfig_module_name_object_type_order(self):
        class M1(torch.nn.Module):
            def __init__(self):
                super().__init__()
                self.fc1 = nn.Linear(1, 1)
                self.fc2 = nn.Linear(1, 1)

            def forward(self, x):
                x = self.fc1(x)
                x = self.fc2(x)
                x = torch.add(x, x)
                x = torch.add(x, x)
                return x

        class M2(torch.nn.Module):
            def __init__(self):
                super().__init__()
                self.fc1 = nn.Linear(1, 1)
                self.fc2 = nn.Linear(1, 1)
                self.m1 = M1()

            def forward(self, x):
                x = self.fc1(x)
                x = self.fc2(x)
                x = torch.add(x, x)
                x = torch.add(x, x)
                x = self.m1(x)
                return x

        class M3(torch.nn.Module):
            def __init__(self):
                super().__init__()
                self.fc1 = nn.Linear(1, 1)
                self.fc2 = nn.Linear(1, 1)
                self.m2 = M2()

            def forward(self, x):
                x = self.fc1(x)
                x = self.fc2(x)
                x = torch.add(x, x)
                x = torch.add(x, x)
                x = self.m2(x)
                return x

        m = M3().eval()
        qconfig_dict = {
            "module_name_object_type_order": [
                # test various FQNs: global, single child, multiple children
                ("", nn.Linear, 0, torch.quantization.default_qconfig),
                ("", torch.add, 0, torch.quantization.default_qconfig),
                ("m2", nn.Linear, 1, torch.quantization.default_qconfig),
                ("m2", torch.add, 1, torch.quantization.default_qconfig),
                ("m2.m1", nn.Linear, 0, torch.quantization.default_qconfig),
                ("m2.m1", torch.add, 0, torch.quantization.default_qconfig),
            ],
        }
        m = prepare_fx(m, qconfig_dict)
        data = torch.randn(1, 1, 1, 1)
        m(data)
        m = convert_fx(m)
        m(data)

        node_list = [
            # m3
            ns.call_function(torch.quantize_per_tensor),
            ns.call_module(nnq.Linear),
            ns.call_method("dequantize"),
            ns.call_module(nn.Linear),
            ns.call_function(torch.quantize_per_tensor),
            ns.call_function(torch.ops.quantized.add),
            ns.call_method("dequantize"),
            ns.call_function(torch.add),
            # m2
            ns.call_module(nn.Linear),
            ns.call_function(torch.quantize_per_tensor),
            ns.call_module(nnq.Linear),
            ns.call_method("dequantize"),
            ns.call_function(torch.add),
            ns.call_function(torch.quantize_per_tensor),
            ns.call_function(torch.ops.quantized.add),
            # m1
            ns.call_module(nnq.Linear),
            ns.call_method("dequantize"),
            ns.call_module(nn.Linear),
            ns.call_function(torch.quantize_per_tensor),
            ns.call_function(torch.ops.quantized.add),
            ns.call_method("dequantize"),
            ns.call_function(torch.add),
        ]
        self.checkGraphModuleNodes(m, expected_node_list=node_list)

        # test that function order overrides global qconfig
        class M4(torch.nn.Module):
            def __init__(self):
                super().__init__()
                self.fc1 = nn.Linear(1, 1)
                self.fc2 = nn.Linear(1, 1)

            def forward(self, x):
                x = self.fc1(x)
                x = self.fc2(x)
                x = torch.add(x, x)
                x = torch.add(x, x)
                return x

        m = M4().eval()
        qconfig_dict = {
            "": torch.quantization.default_qconfig,
            "module_name_object_type_order": [
                ("", nn.Linear, 1, None),
                ("", torch.add, 1, None),
            ],
        }
        m = prepare_fx(m, qconfig_dict)
        data = torch.randn(1, 1, 1, 1)
        m(data)
        m = convert_fx(m)
        m(data)

        node_list = [
            ns.call_function(torch.quantize_per_tensor),
            ns.call_module(nnq.Linear),
            ns.call_method("dequantize"),
            ns.call_module(nn.Linear),
            ns.call_function(torch.quantize_per_tensor),
            ns.call_function(torch.ops.quantized.add),
            ns.call_method("dequantize"),
            ns.call_function(torch.add),
        ]
        self.checkGraphModuleNodes(m, expected_node_list=node_list)


    def test_qconfig_dict_validity(self):
        r"""
        Verifies that if a user passes an invalid key or makes a typo when
        constructing a qconfig_dict, an error will be thrown and users will be
        notified of what keys are supported.
        """
        m = ConvModel().eval()
        qconfig_dict = {"object_typo": [(torch.nn.Conv2d, default_qconfig)]}

        with self.assertRaises(ValueError) as context:
            m = prepare_fx(m, qconfig_dict)
        self.assertTrue(
            'Expected qconfig_dict to have the following keys:' in str(context.exception)
        )
        self.assertTrue('But found \'object_typo\' instead.' in str(context.exception))

    def test_prepare_custom_config_dict_validity(self):
        r"""
        Verifies that if a user passes an invalid key or makes a typo when
        constructing a prepare_custom_config_dict, an error will be thrown and
        users will be notified of what keys are supported.
        """
        m = ConvModel().eval()
        qconfig_dict = {"object_type": [(torch.nn.Conv2d, default_qconfig)]}
        prepare_custom_config_dict = {"typo": None}

        with self.assertRaises(ValueError) as context:
            m = prepare_fx(m, qconfig_dict, prepare_custom_config_dict)
        self.assertTrue(
            'Expected prepare_custom_config_dict to have the following keys:'
            in str(context.exception)
        )
        self.assertTrue('But found \'typo\' instead.' in str(context.exception))

    def test_convert_custom_config_dict_validity(self):
        r"""
        Verifies that if a user passes an invalid key or makes a typo when
        constructing a convert_custom_config_dict, an error will be thrown and
        users will be notified of what keys are supported.
        """
        m = ConvModel().eval()
        qconfig_dict = {"module_name_regex": [("conv*", default_qconfig)]}
        m = prepare_fx(m, qconfig_dict)
        convert_custom_config_dict = {"typo": None}

        with self.assertRaises(ValueError) as context:
            m = convert_fx(m, convert_custom_config_dict=convert_custom_config_dict)
        self.assertTrue(
            'Expected convert_custom_config_dict to have the following keys:'
            in str(context.exception)
        )
        self.assertTrue('But found \'typo\' instead.' in str(context.exception))

    def test_remove_qconfig(self):
        class M(torch.nn.Module):
            def __init__(self):
                super().__init__()
                self.avg_pool = torch.nn.AvgPool2d(1)

            def forward(self, x):
                return self.avg_pool(x)

        m = M().eval()
        qconfig_dict = {'': default_qconfig}
        m = prepare_fx(m, qconfig_dict)
        data = torch.randn(1, 1, 1, 1)
        m(data)
        m = convert_fx(m)
        m(data)
        for name, module in m.named_modules():
            self.assertFalse(hasattr(module, 'qconfig'),
                             'qconfig is not removed for ' + name)

    def test_return_none(self):
        class M(torch.nn.Module):
            def forward(self, x):
                pass

        m = M().eval()
        qconfig_dict = {'': torch.quantization.default_qconfig}
        m = prepare_fx(m, qconfig_dict)
        m = convert_fx(m)

    def test_default_quant_after_none_qconfig(self):
        """ Make sure default quant is inserted properly"""
        class M(torch.nn.Module):
            def __init__(self):
                super().__init__()
                self.conv1 = torch.nn.Conv2d(1, 1, 1)
                self.conv2 = torch.nn.Conv2d(1, 1, 1)

            def forward(self, x):
                x = self.conv1(x)
                x = x.transpose(1, 2)
                x = self.conv2(x)

        m = M().eval()
        qconfig_dict = {
            "": default_qconfig,
            "module_name": [
                ("conv1", None)
            ]
        }
        m = prepare_fx(m, qconfig_dict)
        m = convert_fx(m)

    def test_qconfig_for_call_method(self):
        class Sub(torch.nn.Module):
            def __init__(self):
                super().__init__()
                self.conv = torch.nn.Conv2d(1, 1, 1)

            def forward(self, x):
                x = x.transpose(2, 3)
                x = self.conv(x)
                return x.transpose(2, 3)

        class M(torch.nn.Module):
            def __init__(self):
                super().__init__()
                self.sub = Sub()
                self.conv1 = torch.nn.Conv2d(1, 1, 1)
                self.conv2 = torch.nn.Conv2d(1, 1, 1)

            def forward(self, x):
                x = self.conv1(x)
                x = self.sub(x)
                x = self.conv2(x)
                return x.transpose(2, 3)

        qconfig_dict1 = {"": default_qconfig, "module_name": [("sub", None)]}
        # since sub is configured to have qconfig None, we should dequantize the output
        # of self.conv1 and quantize the input of self.conv2
        # dequantize after conv2 should happen after transpose since
        # it is configured with default_qconfig
        # nodes in Sub module instance is not quantized
        node_list1 = [
            ns.call_function(torch.quantize_per_tensor),
            ns.call_module(nnq.Conv2d),
            ns.call_method("dequantize"),
            ns.call_method("transpose"),
            ns.call_module(nn.Conv2d),
            ns.call_method("transpose"),
            ns.call_function(torch.quantize_per_tensor),
            ns.call_module(nnq.Conv2d),
            ns.call_method("transpose"),
            ns.call_method("dequantize")
        ]

        qconfig_dict2 = {"": None, "module_name": [("sub", default_qconfig)]}
        # Only nodes in Sub module instance are quantized
        # the first transpose is not quantized because the input is not quantized
        node_list2 = [
            ns.call_module(nn.Conv2d),
            ns.call_function(torch.quantize_per_tensor),
            ns.call_method("transpose"),
            ns.call_module(nnq.Conv2d),
            ns.call_method("transpose"),
            ns.call_method("dequantize"),
            ns.call_module(nn.Conv2d),
            ns.call_method("transpose"),
        ]

        for qconfig_dict, node_list in [
                (qconfig_dict1, node_list1),
                (qconfig_dict2, node_list2)
        ]:
            m = M().eval()
            m = prepare_fx(m, qconfig_dict)
            m(torch.randn(2, 1, 3, 3))
            m = convert_fx(m)
            self.checkGraphModuleNodes(m, expected_node_list=node_list)
            # make sure it runs
            m(torch.randn(2, 1, 3, 3))

    def test_qconfig_for_call_func(self):
        class Linear(torch.nn.Module):
            def __init__(self):
                super().__init__()
                self.w = torch.ones(5, 5)
                self.b = torch.zeros(5)

            def forward(self, x):
                return torch.nn.functional.linear(x, self.w, self.b)

        class M(torch.nn.Module):
            def __init__(self):
                super().__init__()
                self.mods1 = torch.nn.Sequential(
                    Linear(),
                    Linear()
                )
                self.mods2 = Linear()

            def forward(self, x):
                x = self.mods1(x)
                x = self.mods2(x)
                return x

        model = M().eval()
        qconfig_dict = {"": default_qconfig, "module_name": [("mods2", None)]}
        m = prepare_fx(model, qconfig_dict)
        m(torch.rand(5, 5))

        m = convert_fx(m)
        node_list = [
            ns.call_function(torch.quantize_per_tensor),
            ns.call_function(torch.ops.quantized.linear),
            ns.call_function(torch.ops.quantized.linear),
            ns.call_method('dequantize'),
            ns.call_function(torch.nn.functional.linear)
        ]
        self.checkGraphModuleNodes(m, expected_node_list=node_list)
        m(torch.rand(5, 5))

    def test_preserve_attributes(self):
        class M(torch.nn.Module):
            def __init__(self):
                super().__init__()
                self.conv = torch.nn.Conv2d(1, 1, 1)

            def forward(self, x):
                return self.conv(x)

        m = M()
        m.eval()
        m.preserved_attr = 3
        prepare_custom_config_dict = {
            "preserved_attributes": ["preserved_attr"]
        }
        m = prepare_fx(m, {"": default_qconfig}, prepare_custom_config_dict)

        def assertAttrPreserved(m):
            self.assertTrue(hasattr(m, "preserved_attr"))
            self.assertTrue(m.preserved_attr, 3)

        assertAttrPreserved(m)
        convert_custom_config_dict = {
            "preserved_attributes": ["preserved_attr"]
        }
        m = convert_fx(m, convert_custom_config_dict=convert_custom_config_dict)
        assertAttrPreserved(m)

    @skipIfNoFBGEMM
    def test_qat_and_script(self):
        model = LinearModelWithSubmodule().train()
        qengine = torch.backends.quantized.engine
        qconfig_dict = {'': torch.quantization.get_default_qat_qconfig(qengine)}
        model = prepare_qat_fx(model, qconfig_dict)

        # ensure scripting works
        scripted = torch.jit.script(model)
        # run one round to make sure model runs
        x = torch.randn(5, 5)
        scripted(x)
        FileCheck().check_count('FakeQuantize = prim::GetAttr[name="', 4, exactly=True) \
                   .run(scripted.graph)

        # disable fake_quant and observer
        for epoch in range(3):
            if epoch == 1:
                scripted.apply(torch.quantization.disable_observer)
            if epoch == 2:
                scripted.apply(torch.quantization.disable_fake_quant)

        # ensure the fake_quant and observer have been disabled.
        matches = ['.fake_quant_enabled', '.observer_enabled']
        for key, v in scripted.state_dict().items():
            if any(x in key for x in matches):
                self.assertEqual(v, torch.tensor([0], dtype=torch.uint8))

        # enable them back
        scripted.apply(torch.quantization.enable_fake_quant)
        scripted.apply(torch.quantization.enable_observer)
        for key, v in scripted.state_dict().items():
            if any(x in key for x in matches):
                self.assertEqual(v, torch.tensor([1], dtype=torch.uint8))

    @skipIfNoFBGEMM
    def test_save_observer_state_dict(self):
        orig = LinearModelWithSubmodule().eval()
        model = orig
        qconfig_dict = {'': torch.quantization.get_default_qconfig('fbgemm')}
        model = prepare_fx(model, qconfig_dict)

        # run it through input
        x = torch.randn(5, 5)
        model(x)

        quant = convert_fx(model)

        # save state_dict of model
        obs_dict = torch.quantization.get_observer_state_dict(model)
        b = io.BytesIO()
        torch.save(obs_dict, b)
        b.seek(0)

        # Load the stats into new model
        model_2 = orig
        model_2 = prepare_fx(model_2, qconfig_dict)

        loaded_dict = torch.load(b)
        torch.quantization.load_observer_state_dict(model_2, loaded_dict)

        quant_2 = convert_fx(model_2)

        # Verify that loaded state dict produces same results.
        self.assertEqual(quant(x), quant_2(x))

    @skipIfNoFBGEMM
    def test_custom_module_class(self):
        class CustomModule(torch.nn.Module):
            def __init__(self):
                super().__init__()
                self.linear = torch.nn.Linear(3, 3)

            def forward(self, x):
                return self.linear(x)

        class ObservedCustomModule(torch.nn.Module):
            def __init__(self, linear):
                super().__init__()
                self.linear = linear

            def forward(self, x):
                return self.linear(x)

            @classmethod
            def from_float(cls, float_module):
                assert hasattr(float_module, 'qconfig')
                observed = cls(float_module.linear)
                observed.qconfig = float_module.qconfig
                return observed

        class StaticQuantCustomModule(torch.nn.Module):
            def __init__(self, linear):
                super().__init__()
                self.linear = linear

            def forward(self, x):
                return self.linear(x)

            @classmethod
            def from_observed(cls, observed_module):
                assert hasattr(observed_module, 'qconfig')
                assert hasattr(observed_module, 'activation_post_process')
                observed_module.linear.activation_post_process = \
                    observed_module.activation_post_process
                quantized = cls(nnq.Linear.from_float(observed_module.linear))
                return quantized

        class DynamicQuantCustomModule(torch.nn.Module):
            def __init__(self, linear):
                super().__init__()
                self.linear = linear

            def forward(self, x):
                return self.linear(x)

            @classmethod
            def from_observed(cls, observed_module):
                assert hasattr(observed_module, 'qconfig')
                quantized = cls(nnqd.Linear.from_float(observed_module.linear))
                return quantized

        class M(torch.nn.Module):
            def __init__(self):
                super().__init__()
                self.linear = torch.nn.Linear(3, 3)
                self.custom = CustomModule()

            def forward(self, x):
                x = self.linear(x)
                x = self.custom(x)
                return x

        class RefM(torch.nn.Module):
            def __init__(self):
                super().__init__()
                self.linear1 = torch.nn.Linear(3, 3)
                self.linear2 = torch.nn.Linear(3, 3)

            def forward(self, x):
                x = self.linear1(x)
                x = self.linear2(x)
                return x

        data = torch.randn(3, 3)
        # instantiate M and RefM and align the parameters
        original_m = M().eval()
        original_ref_m = RefM().eval()
        original_ref_m.linear1.weight = torch.nn.Parameter(original_m.linear.weight.detach())
        original_ref_m.linear1.bias = torch.nn.Parameter(original_m.linear.bias.detach())
        original_ref_m.linear2.weight = torch.nn.Parameter(original_m.custom.linear.weight.detach())
        original_ref_m.linear2.bias = torch.nn.Parameter(original_m.custom.linear.bias.detach())

        test_configs = {
            "static": (default_qconfig, StaticQuantCustomModule, 3),
            "dynamic": (default_dynamic_qconfig, DynamicQuantCustomModule, 0)
        }

        for quant_type in [QuantType.STATIC, QuantType.DYNAMIC]:
            key = quant_type_to_str(quant_type)
            qconfig, quantized_module_class, num_observers = test_configs[key]
            qconfig_dict = {"": qconfig}
            if key == "static":
                prepare_custom_config_dict = {
                    "float_to_observed_custom_module_class": {
                        "static": {
                            CustomModule: ObservedCustomModule
                        }
                    }
                }
                convert_custom_config_dict = {
                    "observed_to_quantized_custom_module_class": {
                        "static": {
                            ObservedCustomModule: quantized_module_class
                        }
                    }
                }
            else:
                prepare_custom_config_dict = {
                    "non_traceable_module_class": [
                        CustomModule
                    ]
                }
                convert_custom_config_dict = {
                    "observed_to_quantized_custom_module_class": {
                        "dynamic": {
                            CustomModule: quantized_module_class
                        }
                    }
                }

            # check prepared model
            m = prepare_fx(
                original_m,
                qconfig_dict,
                prepare_custom_config_dict=prepare_custom_config_dict)
            # calibration
            m(data)
            # all activation observers are inserted in the top level module
            count_check = {
                ns.call_module(torch.quantization.MinMaxObserver): num_observers
            }
            self.checkGraphModuleNodes(m, expected_node_occurrence=count_check)

            # check converted/quantized model
            m = convert_fx(
                m,
                convert_custom_config_dict=convert_custom_config_dict)
            if quant_type == QuantType.STATIC:
                count_check = {
                    ns.call_function(torch.quantize_per_tensor) : 1,
                    ns.call_module(nnq.Linear) : 1,
                    ns.call_method('dequantize') : 1,
                }
                self.checkGraphModuleNodes(m, expected_node_occurrence=count_check)
            self.assertEqual(type(m.custom), quantized_module_class)
            res = m(data)

            # quantize the reference model
            ref_m = prepare_fx(original_ref_m, qconfig_dict)
            ref_m(data)
            ref_m = convert_fx(ref_m)
            ref_res = ref_m(data)
            self.assertEqual(res, ref_res)

    @skipIfNoFBGEMM
    def test_non_traceable_module(self):
        class NonTraceable(torch.nn.Module):
            def __init__(self):
                super().__init__()

            def forward(self, x):
                for k in x.keys():
                    print(x[k])
                return x

        class NonTraceable2(torch.nn.Module):
            def __init__(self):
                super().__init__()

            def forward(self, x):
                # data dependent control flow is not traceable
                for i in x:
                    print(i)
                return x

        class M(torch.nn.Module):
            def __init__(self):
                super().__init__()
                self.m1 = NonTraceable()
                self.m2 = NonTraceable2()

            def forward(self, x):
                x = self.m1(x)
                x = self.m2(x)
                return x

        m = M().eval()
        qconfig_dict = {"": default_qconfig}
        prepare_custom_config_dict = {
            "non_traceable_module_name": [
                "m1"
            ],
            "non_traceable_module_class": [
                NonTraceable2
            ]
        }
        m = prepare_fx(
            m, qconfig_dict,
            prepare_custom_config_dict=prepare_custom_config_dict)

        node_occurrence = {
            ns.call_module(NonTraceable) : 1,
            ns.call_module(NonTraceable2) : 1,
        }
        # make sure these modules are not traced
        self.checkGraphModuleNodes(m, expected_node_occurrence=node_occurrence)

    def test_prepared_model_deepcopy(self):
        """Ensures that copy.deepcopy works correctly on a prepared model.
        """
        class M(torch.nn.Module):
            def __init__(self):
                super().__init__()
                self.conv = torch.nn.Conv2d(1, 1, 1)
                self._foobar = 'foobar'
                self.foobar2 = 'foobar2'

            def forward(self, x):
                x = self.conv(x)
                return x

        m = M()
        m.eval()
        qconfig_dict = {'': torch.quantization.default_qconfig}
        prepared = prepare_fx(m, qconfig_dict)
        # calibrate
        prepared(torch.randn(4, 1, 4, 4))
        # copy
        prepared_copy = copy.deepcopy(prepared)
        # quantize, should run with no errors
        quantized = convert_fx(prepared_copy)

    def test_dequantize(self):
        r""" Test to make sure dequantize node are placed before
        non-quantizable node
        """
        class M(torch.nn.Module):
            def __init__(self):
                super().__init__()
                self.conv = torch.nn.Conv2d(1, 1, 1)
                self.act = torch.nn.GELU()

            def forward(self, x):
                x = self.conv(x)
                return self.act(x)

        data = torch.rand(5, 1, 3, 3, dtype=torch.float)
        for quant_type in self.static_quant_types:
            node_list = [
                ns.call_module(nnq.Conv2d),
                ns.call_method("dequantize"),
                ns.call_module(nn.GELU),
            ]
            self.checkGraphModeFxOp(
                M().eval(), (data,), quant_type, expected_node_list=node_list)

    def test_sequential(self):
        class M(torch.nn.Module):
            def __init__(self):
                super().__init__()
                self.convs = torch.nn.Sequential(
                    torch.nn.Conv2d(1, 1, 1),
                    torch.nn.Conv2d(1, 1, 1)
                )

            def forward(self, x):
                x = self.convs(x)
                return x

        data = torch.rand(5, 1, 3, 3, dtype=torch.float)
        for quant_type in self.static_quant_types:
            node_list = [
                ns.call_module(nnq.Conv2d),
                ns.call_module(nnq.Conv2d),
            ]
            self.checkGraphModeFxOp(
                M().eval(), (data,), quant_type, expected_node_list=node_list)

    def _test_quantized_inputs_outputs(
            self, prepare_custom_config_dict, prepare_count_check,
            convert_count_check):
        """
        Test the option to have inputs and outputs of the graph quantized
        """
        class M(torch.nn.Module):
            def __init__(self):
                super().__init__()
                self.conv1 = torch.nn.Conv2d(1, 1, 1)
                self.conv2 = torch.nn.Conv2d(1, 1, 1)

            def forward(self, x):
                x = self.conv1(x)
                x = self.conv2(x)
                return x

        # quantized input, quantized output
        m = M()
        qconfig_dict = {'': torch.quantization.default_qconfig}
        m.eval()
        mp = torch.quantization.quantize_fx.prepare_fx(
            m, qconfig_dict,
            prepare_custom_config_dict=prepare_custom_config_dict)
        self.checkGraphModuleNodes(mp, expected_node_occurrence=prepare_count_check)
        mp(torch.randn(1, 1, 4, 4))
        mq = torch.quantization.quantize_fx.convert_fx(mp)
        self.checkGraphModuleNodes(mq, expected_node_occurrence=convert_count_check)

    def test_quantized_input_quantized_output(self):
        prepare_custom_config_dict = {
            'input_quantized_idxs': [0], 'output_quantized_idxs': [0]}
        prepare_count_check = {
            ns.call_module(torch.quantization.MinMaxObserver): 2,
        }
        convert_count_check = {
            ns.call_function(torch.quantize_per_tensor): 0,
            ns.call_method('dequantize'): 0,
        }
        self._test_quantized_inputs_outputs(
            prepare_custom_config_dict, prepare_count_check, convert_count_check)

    def test_fp32_input_quantized_output(self):
        prepare_custom_config_dict = {
            'output_quantized_idxs': [0]}
        prepare_count_check = {
            ns.call_module(torch.quantization.MinMaxObserver): 3,
        }
        convert_count_check = {
            ns.call_function(torch.quantize_per_tensor): 1,
            ns.call_method('dequantize'): 0,
        }
        self._test_quantized_inputs_outputs(
            prepare_custom_config_dict, prepare_count_check, convert_count_check)

    def test_quantized_input_fp32_output(self):
        prepare_custom_config_dict = {
            'input_quantized_idxs': [0]}
        prepare_count_check = {
            ns.call_module(torch.quantization.MinMaxObserver): 2,
        }
        convert_count_check = {
            ns.call_function(torch.quantize_per_tensor): 0,
            ns.call_method('dequantize'): 1,
        }
        self._test_quantized_inputs_outputs(
            prepare_custom_config_dict, prepare_count_check, convert_count_check)

    def test_fp32_input_fp32_output(self):
        prepare_custom_config_dict = {}
        prepare_count_check = {
            ns.call_module(torch.quantization.MinMaxObserver): 3,
        }
        convert_count_check = {
            ns.call_function(torch.quantize_per_tensor): 1,
            ns.call_method('dequantize'): 1,
        }
        self._test_quantized_inputs_outputs(
            prepare_custom_config_dict, prepare_count_check, convert_count_check)

    @skipIfNoFBGEMM
    def test_convtranspose_per_channel_fails_early(self):
        r"""
        Verifies that attempting to quantize a ConvTranspose module with per-Channel
        weight observers fails in the prepare step, as opposed to the convert step.
        """
        m = torch.nn.Sequential(torch.nn.ConvTranspose2d(1, 1, 1))
        m.eval()
        qconfig_dict = {'': torch.quantization.get_default_qconfig('fbgemm')}
        with self.assertRaises(AssertionError) as context:
            mp = prepare_fx(m, qconfig_dict)
        self.assertTrue(
            str(context.exception) ==
            'Per channel weight observer is not supported yet for ConvTranspose{n}d.')

    @skipIfNoFBGEMM
    def test_qparams_buffers(self):
        class Linear(torch.nn.Module):
            def __init__(self):
                super().__init__()
                self.w = torch.ones(5, 5)
                self.b = torch.zeros(5)

            def forward(self, x):
                return torch.nn.functional.linear(x, self.w, self.b)

        class M(torch.nn.Module):
            def __init__(self):
                super().__init__()
                self.mods1 = torch.nn.Sequential(
                    Linear(),
                    Linear()
                )
                self.mods2 = Linear()

            def forward(self, x):
                x = self.mods1(x)
                x = self.mods2(x)
                return x

        model = M().eval()
        qconfig_dict = {"": default_qconfig}
        m = prepare_fx(model, qconfig_dict)
        m(torch.rand(5, 5))
        m = convert_fx(m)
        keys = m.state_dict().keys()
        quant_scale_count = quant_zero_point = scale_count = zero_point_count = 0
        for k in keys:
            if 'input_scale' in k:
                quant_scale_count = quant_scale_count + 1
            elif 'input_zero_point' in k:
                quant_zero_point = quant_zero_point + 1
            elif 'scale' in k:
                scale_count = scale_count + 1
            elif 'zero_point' in k:
                zero_point_count = zero_point_count + 1

        # Expect each quantized linear op to have a scale and zero point
        self.assertTrue(scale_count == 3, "Expect each quantized linear op to have a scale in state_dict")
        self.assertTrue(zero_point_count == 3, "Expect each quantized linear op to have a zero_point in state_dict")
        # ensure it runs
        m(torch.rand(5, 5))
        # ensure it is scriptable
        scripted = torch.jit.script(m)
        scripted_keys = scripted.state_dict().keys()
        scripted.mods1_0_packed_weight_0 = m.state_dict()["mods1_0_packed_weight_0"]
        non_packed_weight_keys = [key for key in keys if "_packed_weight" not in key]
        self.assertTrue(
            set(scripted_keys) == set(non_packed_weight_keys),
            "Expected the scripted model to preserve the state_dict for non-packed weight attributes")
        for attr_name in [
                "mods1_0_input_scale_0", "mods1_0_input_zero_point_0",
                "mods1_0_scale_0", "mods1_0_zero_point_0",
                "mods1_1_scale_0", "mods1_1_zero_point_0",
                "mods2_scale_0", "mods2_zero_point_0"]:
            self.assertTrue(hasattr(m, attr_name))

    @skipIfNoFBGEMM
    def test_packed_weight_fused_op(self):
        class Linear(torch.nn.Module):
            def __init__(self):
                super().__init__()
                self.w = torch.ones(5, 5)
                self.b = torch.zeros(5)

            def forward(self, x):
                return F.linear(x, self.w, self.b)

        class M(torch.nn.Module):
            def __init__(self):
                super().__init__()
                self.mods1 = torch.nn.Sequential(
                    Linear(),
                    Linear()
                )
                self.mods2 = Linear()
                self.relu = F.relu

            def forward(self, x):
                x = self.mods1(x)
                x = self.mods2(x)
                x = self.relu(x)
                return x

        model = M().eval()
        qconfig_dict = {"": default_qconfig}
        m = prepare_fx(model, qconfig_dict)
        m(torch.rand(5, 5))
        m = convert_fx(m)
        assert hasattr(m, "mods1_0_packed_weight_0")
        assert hasattr(m, "mods1_1_packed_weight_0")
        assert hasattr(m, "mods2_packed_weight_0")

    def test_mul_add_fp16_config(self):
        class Linear(torch.nn.Module):
            def __init__(self):
                super().__init__()
                self.w = torch.ones(5, 5)
                self.b = torch.zeros(5)

            def forward(self, x):
                return torch.nn.functional.linear(x, self.w, self.b)

        class M(torch.nn.Module):
            def __init__(self):
                super().__init__()
                self.mods1 = torch.nn.Sequential(
                    Linear(),
                    Linear()
                )
                self.mods2 = Linear()

            def forward(self, x):
                x = x * 5
                x = x + 5
                x = self.mods1(x)
                x = self.mods2(x)
                return x
        model = M().eval()
        qconfig_dict = {"": float16_dynamic_qconfig}
        m = prepare_fx(model, qconfig_dict)
        m = convert_fx(m)
        # make sure it runs
        m(torch.randn(5, 5))

    def test_getattr_with_nontensor_result(self):
        """
        Verifies that binary ops get quantized correctly if some
        of the args are nodes but not Tensors, such as an `x.ndim`
        pattern.
        """
        class M1(torch.nn.Module):
            def __init__(self):
                super().__init__()

            def forward(self, x):
                dims = x.ndim
                dims_sub = dims - 1
                dims_sub2 = dims_sub - 1
                x = torch.add(x, dims_sub2)
                return x

        class M2(torch.nn.Module):
            def __init__(self):
                super().__init__()

            def forward(self, x):
                dims = x.ndim
                dims_sub = dims - 2
                mul = [1] * dims_sub
                dims_list = [-1, x.size(1)] + mul
                x = x.view(dims_list)
                return x

        class M3(torch.nn.Module):
            def forward(self, x):
                shape = x.shape
                x = x.view(shape)
                return x

        for cls in (M1, M2, M3):
            m = cls().eval()
            m(torch.rand(4, 4, 4, 4))
            qconfig_dict = {'': torch.quantization.default_qconfig}
            mp = prepare_fx(m, qconfig_dict)
            mp(torch.rand(4, 4, 4, 4))
            mc = convert_fx(mp)

    def test_assert_on_size_after_quant_layer(self):
        """
        Verifies that calculating a size of a quantized tensor works
        correctly in quantization passes.
        """
        class M(torch.nn.Module):
            def __init__(self):
                super().__init__()
                self.conv1 = nn.Conv2d(1, 1, 1)

            def forward(self, x):
                x = self.conv1(x)
                torch._assert(x.size(1) == 1, 'foobar')
                return x

        m = M().eval()
        m(torch.rand(4, 1, 4, 4))
        qconfig_dict = {'': torch.quantization.default_qconfig}
        mp = prepare_fx(m, qconfig_dict)
        mp(torch.rand(4, 1, 4, 4))
        mc = convert_fx(mp)
        mc(torch.rand(4, 1, 4, 4))

    def test_fp32_sum(self):
        """
        Verifies that fp32 sum works correctly if it's before or after
        quantized layers.
        """
        class M1(torch.nn.Module):
            def __init__(self):
                super().__init__()
                self.conv1 = nn.Conv2d(1, 1, 1)

            def forward(self, x):
                x = self.conv1(x)
                x = torch.stack([x])
                x = torch.sum(x)
                return x

        class M2(torch.nn.Module):
            def __init__(self):
                super().__init__()
                self.conv1 = nn.Conv2d(1, 1, 1)
                self.conv2 = nn.Conv2d(1, 1, 1)

            def forward(self, x):
                x = self.conv1(x)
                x1 = torch.stack([x])
                x1 = torch.sum(x1, dim=0)
                x2 = self.conv2(x1)
                return x2

        for cls in (M1, M2):
            m = cls().eval()
            m(torch.rand(4, 1, 4, 4))
            qconfig_dict = {'': torch.quantization.default_qconfig}
            mp = prepare_fx(m, qconfig_dict)
            mp(torch.rand(4, 1, 4, 4))
            mc = convert_fx(mp)
            mc(torch.rand(4, 1, 4, 4))

    def test_fusion_pattern_unquantized(self):
        """
        Ensure that leaving a possible fusion pattern of multiple nodes
        unquantized runs through the APIs without errors.
        """
        class Child(torch.nn.Module):
            def __init__(self):
                super().__init__()
                self.relu = nn.ReLU()

            def forward(self, x):
                x = torch.add(x, 1.0)
                x = torch.nn.functional.relu(x)
                return x

        class Parent(torch.nn.Module):
            def __init__(self):
                super().__init__()
                self.child = Child()
                self.conv = nn.Conv2d(1, 1, 1)

            def forward(self, x):
                x = self.child(x)
                x = self.conv(x)
                return x

        m = Parent().eval()
        qconfig_dict = {
            '': torch.quantization.default_qconfig,
            'module_name': [
                ('child', None),
            ],
        }
        mp = prepare_fx(m, qconfig_dict)
        mp(torch.rand(1, 1, 1, 1))
        mc = convert_fx(mp)

    def test_state_dict(self):
        """ Make sure packed params appear in state_dict
        """

        # test linear packed weight
        class M1(torch.nn.Module):
            def __init__(self):
                super().__init__()
                self.w = torch.rand(4, 30)
                self.b = torch.rand(4)

            def forward(self, x):
                return F.linear(x, self.w, self.b)

        m = M1().eval()
        qconfig_dict = {"": default_qconfig}
        m = prepare_fx(m, qconfig_dict)
        m = convert_fx(m)
        state_dict = m.state_dict()
        self.assertTrue("_packed_weight_0" in state_dict)

        # test conv packed weight
        class M2(torch.nn.Module):
            def __init__(self):
                super().__init__()
                self.w = torch.rand(3, 3, 3, 3)
                self.b = torch.rand(3)
                self.stride = (1, 1)
                self.padding = (0, 0)
                self.dilation = (1, 1)
                self.groups = 1

            def forward(self, x):
                return F.conv2d(x, self.w, self.b, self.stride, self.padding, self.dilation, self.groups)

        m = M2().eval()
        qconfig_dict = {"": default_qconfig}
        m = prepare_fx(m, qconfig_dict)
        m = convert_fx(m)
        state_dict = m.state_dict()
        self.assertTrue("_packed_weight_0" in state_dict)

        # test load
        ref_weight, ref_bias = torch.ops.quantized.conv2d_unpack(state_dict["_packed_weight_0"])
        data = torch.rand(1, 3, 5, 5)
        ref_res = m(data)
        m = M2().eval()
        m = prepare_fx(m, qconfig_dict)
        m = convert_fx(m)
        res = m(data)
        weight, bias = m._packed_weight_0.unpack()
        # check that random model weight/bias does not match ref weight/bias
        self.assertNotEqual(weight, ref_weight)
        self.assertNotEqual(bias, ref_bias)
        self.assertNotEqual(res, ref_res)
        m.load_state_dict(state_dict)

        def checkModel(m, data, ref_weight, ref_bias, ref_res):
            res = m(data)
            weight, bias = m._packed_weight_0.unpack()
            # check that weight/bias matches after load the state_dict
            self.assertEqual(weight, ref_weight)
            self.assertEqual(bias, ref_bias)
            self.assertEqual(res, ref_res)

        checkModel(m, data, ref_weight, ref_bias, ref_res)

        # Test save to disk and load back
        m = M2().eval()
        m = prepare_fx(m, qconfig_dict)
        m = convert_fx(m)
        m.load_state_dict(state_dict)
        with TemporaryFileName() as fname:
            torch.save(m.state_dict(), fname)
            m.load_state_dict(torch.load(fname))

        checkModel(m, data, ref_weight, ref_bias, ref_res)

    def test_preserve_qconfig(self):
        """
        Test to make sure the temporary config option to preserve qconfig attributes
        in the model works
        """
        class Linear(torch.nn.Module):
            def __init__(self):
                super().__init__()
                self.w = torch.ones(5, 5)
                self.b = torch.zeros(5)

            def forward(self, x):
                return torch.nn.functional.linear(x, self.w, self.b)

        class M(torch.nn.Module):
            def __init__(self):
                super().__init__()
                self.mods1 = torch.nn.Sequential(
                    Linear(),
                    Linear()
                )
                self.mods2 = torch.nn.Sigmoid()

            def forward(self, x):
                x = self.mods1(x)
                x = self.mods2(x)
                return x

        model = M().eval()
        qconfig_dict = {
            "object_type": [
                (torch.nn.functional.linear, float16_dynamic_qconfig),
            ],
        }
        m = prepare_fx(model, qconfig_dict)
        m(torch.rand(5, 5))
        m = convert_fx(m, _remove_qconfig=False)

        self.assertTrue(hasattr(m.mods2, 'qconfig'))

    def test_not_used(self):
        """ Test quantizing a not used value"""

        class M(torch.nn.Module):
            def __init__(self):
                super().__init__()

            def forward(self, x):
                x = x + x
                x.sigmoid_()
                return x

        m = M().eval()
        qconfig_dict = {"": float16_static_qconfig}
        # make sure quantization runs
        m = prepare_fx(m, qconfig_dict)
        m = convert_fx(m)

    def test_qparams_fqn(self):
        """ Test that the FQN of input_scale/zero_point is set
        to that of first linear use. """
        class Linear(torch.nn.Module):
            def __init__(self):
                super().__init__()
                self.w = torch.ones(5, 5)
                self.b = torch.zeros(5)

            def forward(self, x):
                return torch.nn.functional.linear(x, self.w, self.b)

        class M(torch.nn.Module):
            def __init__(self):
                super().__init__()
                self.mods1 = torch.nn.Sequential(
                    Linear(),
                    Linear()
                )

            def forward(self, x):
                x = torch.cat((x,), 1)
                tmp = x.size()
                x = self.mods1(x)
                y = x * tmp[0]
                return y

        model = M().eval()
        qconfig_dict = {
            "": None,
            "object_type": [
                (torch.nn.functional.linear, default_qconfig),
                (torch.nn.functional.relu, default_qconfig),
            ],
        }
        m = prepare_fx(model, qconfig_dict)
        m(torch.rand(5, 5))
        m = convert_fx(m)
        keys = m.state_dict().keys()
        m(torch.randn(5, 5))
        for attr_name in [
                "mods1_0_input_scale_0", "mods1_0_input_zero_point_0",
                "mods1_0_scale_0", "mods1_0_zero_point_0",
                "mods1_1_scale_0", "mods1_1_zero_point_0"]:
            self.assertTrue(hasattr(m, attr_name))

    def test_no_obs_between_unmatched_node_and_copy_node(self):
        """
        Verifies that an observer is not inserted between an unmatched
        node and a node matched to CopyNodeQuantizeHandler.  This is done
        because observers require activations to be Tensors, and there is
        no guarantee that an output of an unmatched node is a Tensor.
        """

        class M(nn.Module):
            def __init__(self):
                super().__init__()
                self.relu = nn.ReLU()

            def forward(self, x):
                x = _user_func_with_complex_return_type(x)
                x1 = x[0] + 1
                return x1, x[1]

        m = M().eval()

        qconfig_dict = {'': torch.quantization.default_qconfig}
        mp = prepare_fx(m, qconfig_dict)
        # if an observer is inserted after _user_func_with_complex_return_type,
        # the following call will fail
        mp(torch.randn(4, 4, 4, 4))
        mc = convert_fx(mp)
        mc(torch.randn(4, 4, 4, 4))

    def test_fold_quant_dequant(self):
        """ Test that the sequence of quant-dequant nodes in the
            graph, get folded and we erase the extra dequant nodes.
        """
        class M(torch.nn.Module):
            def __init__(self):
                super().__init__()
                self.w = torch.ones(5, 5)
                self.b = torch.zeros(5)

            def forward(self, x):
                x = torch.cat((x,), 1)
                tmp = x.size()
                x = torch.nn.functional.linear(x, self.w, self.b)
                y = x * tmp[0]
                return y

        model = M().eval()
        qconfig_dict = {
            "": None,
            "object_type": [
                (torch.nn.functional.linear, default_qconfig),
            ],
        }
        m = prepare_fx(model, qconfig_dict)
        m(torch.rand(5, 5))
        m = convert_fx(m)
        keys = m.state_dict().keys()
        m(torch.randn(5, 5))
        dequant = 0
        quant = 0
        for n in m.graph.nodes:
            if n.op == "call_method" and n.target == "dequantize":
                dequant = dequant + 1
            if n.op == "call_function" and n.target == torch.quantize_per_tensor:
                quant = quant + 1
        self.assertEqual(dequant, 1)
        self.assertEqual(quant, 1)

    def test_quant_output_always_observed(self):
        """
        If the output is hardcoded to be quantized, ensure that
        there is always an observer, even if the last non-output node is not
        quantizeable.
        """
        qconfig_dict = {'': torch.quantization.get_default_qat_qconfig('fbgemm')}
        prepare_custom_config_dict = {'output_quantized_idxs': [0]}
        data = (torch.randn(4, 1, 4, 4),)

        # non-quantizeable node, quantized output
        class M1(torch.nn.Module):
            def __init__(self):
                super().__init__()
                self.identity = torch.nn.Identity()

            def forward(self, x):
                x = self.identity(x)
                return x

        m1 = M1()
        self.checkGraphModeFxOp(
            m1, data, QuantType.QAT,
            prepare_expected_node_occurrence={
                ns.call_module(torch.quantization.FakeQuantize): 1,
            },
            expected_node_occurrence={
                ns.call_function(torch.quantize_per_tensor): 1,
            },
            prepare_custom_config_dict=prepare_custom_config_dict)

        # quantizeable node, quantized output
        class M2(torch.nn.Module):
            def __init__(self):
                super().__init__()
                self.conv = torch.nn.Conv2d(1, 1, 1)

            def forward(self, x):
                x = self.conv(x)
                return x

        m2 = M2()
        self.checkGraphModeFxOp(
            m2, data, QuantType.QAT,
            prepare_expected_node_occurrence={
                # one for weights, one for activations
                ns.call_module(torch.quantization.FakeQuantize): 2,
            },
            expected_node_occurrence={
                ns.call_function(torch.quantize_per_tensor): 1,
            },
            prepare_custom_config_dict=prepare_custom_config_dict)

        # quantizeable node, quantized dictionary output
        class M3(torch.nn.Module):
            def __init__(self):
                super().__init__()
                self.conv = torch.nn.Conv2d(1, 1, 1)

            def forward(self, x):
                x = self.conv(x)
                return {"output": x}

        m3 = M3()
        self.checkGraphModeFxOp(
            m3, data, QuantType.QAT,
            prepare_expected_node_occurrence={
                # one for weights, one for activations
                ns.call_module(torch.quantization.FakeQuantize): 2,
            },
            expected_node_occurrence={
                ns.call_function(torch.quantize_per_tensor): 1,
            },
            prepare_custom_config_dict=prepare_custom_config_dict)

    def test_deepcopy_preserve_attributes(self):
        class M(torch.nn.Module):
            def __init__(self):
                super().__init__()
                self.attr = 3

            def forward(self, x):
                return x

        m = M().eval()
        m = prepare_fx(m, {"": default_qconfig}, prepare_custom_config_dict={"preserved_attributes": ["attr"]})
        self.assertTrue(hasattr(m, "attr"))
        m2 = copy.deepcopy(m)
        self.assertTrue(hasattr(m2, "attr"))
        m = convert_fx(m, convert_custom_config_dict={"preserved_attributes": ["attr"]})
        self.assertTrue(hasattr(m, "attr"))
        m2 = copy.deepcopy(m)
        self.assertTrue(hasattr(m2, "attr"))

    def test_output_lists_and_dicts(self):
        """Verify that specifying complicated output types does not crash.
        """
        class M(torch.nn.Module):
            def __init__(self):
                super().__init__()
                self.conv = nn.Conv2d(1, 1, 1)

            def forward(self, x):
                x = self.conv(x)
                return {'foo': [x]}, [{'foo': [[x]]}]

        m = M().eval()
        qconfig_dict = {'': torch.quantization.default_qconfig}
        mp = prepare_fx(m, qconfig_dict)
        mc = convert_fx(mp)

    def test_shape_followed_by_quantized_op(self):
        """ Make sure that shape does not dequantize
        the Tensor before the next operator
        """
        class M(torch.nn.Module):
            def __init__(self):
                super().__init__()
                self.conv1 = torch.nn.Conv2d(2, 2, 2)
                self.conv2 = torch.nn.Conv2d(2, 2, 2)

            def forward(self, x):
                x = self.conv1(x)
                s = x.shape
                torch._assert(s == x.shape, "")
                x = self.conv2(x)
                return x

        # make sure quantization runs
        m = M().eval()
        m = prepare_fx(m, {"": default_qconfig})
        m = convert_fx(m)
        m(torch.randn(2, 2, 4, 4))
        node_occurrence = {
            ns.call_function(torch.quantize_per_tensor): 1,
            ns.call_method("dequantize"): 1
        }
        self.checkGraphModuleNodes(m, expected_node_occurrence=node_occurrence)

    def test_trace_quantize_per_tensor(self):
        class M(torch.nn.Module):
            def __init__(self):
                super().__init__()
                self.conv = torch.nn.Conv2d(1, 1, 1)

            def forward(self, x):
                x = self.conv(x)
                return x

        m = M().eval()
        m = prepare_fx(m, {"": default_qconfig})
        m = convert_fx(m)
        # Make sure this runs without error
        m = torch.fx.Transformer(m).transform()

    def test_copy_node_has_shared_actpp_instance(self):
        """ Test the output of CopyNode to have the same
        observer/fake_quant instance as the input
        """

        class M(torch.nn.Module):
            def __init__(self):
                super().__init__()
                self.avgpool2d = torch.nn.AvgPool2d(kernel_size=3)

            def forward(self, x):
                x = self.avgpool2d(x)
                return x

        for quant_type in self.static_quant_types:
            m = M()
            # Checks that we have an observer for both input and output
            occurrence_map = {
                QuantType.STATIC: {
                    ns.call_module(torch.quantization.MinMaxObserver): 2
                },
                QuantType.QAT: {
                    ns.call_module(torch.quantization.FakeQuantize): 2
                }
            }
            if quant_type == QuantType.QAT:
                m.train()
                prepare = prepare_qat_fx
                qconfig = default_qat_qconfig
                actpp_module_class = torch.quantization.FakeQuantize
            else:
                m.eval()
                prepare = prepare_fx
                qconfig = default_qconfig
                actpp_module_class = torch.quantization.MinMaxObserver

            m = prepare(m, {"": qconfig})
            # check that there is a duplicated observer instance
            actpp_module_count = 0
            for name, module in m.named_modules(remove_duplicate=False):
                if isinstance(module, actpp_module_class):
                    actpp_module_count += 1
            self.assertEqual(actpp_module_count, 2)

            actpp_module_count = 0
            for name, module in m.named_modules():
                if isinstance(module, actpp_module_class):
                    actpp_module_count += 1
            self.assertEqual(actpp_module_count, 1)

            m_copy = copy.deepcopy(m)
            m = convert_fx(m)
            m_reference = convert_fx(m_copy, is_reference=True)

            # checks for non-reference quantized model
            node_occurrence = {
                ns.call_function(torch.quantize_per_tensor): 1,
                ns.call_method("dequantize"): 1
            }
            node_list = [
                ns.call_function(torch.quantize_per_tensor),
                ns.call_module(torch.nn.AvgPool2d),
                ns.call_method("dequantize"),
            ]
            self.checkGraphModuleNodes(m, expected_node_occurrence=node_occurrence, expected_node_list=node_list)

            # checks for reference quantized model, for copy nodes we'll have
            # dequant - copy_node - quant patterns which will be fused later
            # in the backend lowering step
            node_occurrence = {
                ns.call_function(torch.quantize_per_tensor): 2,
                ns.call_method("dequantize"): 2
            }
            node_list = [
                ns.call_function(torch.quantize_per_tensor),
                ns.call_method("dequantize"),
                ns.call_module(torch.nn.AvgPool2d),
                ns.call_function(torch.quantize_per_tensor),
                ns.call_method("dequantize"),
            ]
            self.checkGraphModuleNodes(m_reference, expected_node_occurrence=node_occurrence, expected_node_list=node_list)

    def test_linear_qint8_activation(self):
        """Test support for qint8 activation in reference pattern
        """
        class M(torch.nn.Module):
            def __init__(self):
                super().__init__()
                self.conv = torch.nn.Conv2d(1, 2, 2, 2)
                self.linear = torch.nn.Linear(8, 5)

            def forward(self, x):
                x = self.conv(x)
                x = torch.flatten(x, 1)
                x = self.linear(x)
                return x

        m = M().eval()
        m = prepare_fx(m, {"": torch.quantization.QConfig(
            activation=torch.quantization.HistogramObserver.with_args(
                qscheme=torch.per_tensor_symmetric, dtype=torch.qint8
            ), weight=torch.quantization.default_per_channel_weight_observer)})
        m = convert_fx(m, is_reference=True)
        m(torch.rand(2, 1, 5, 5))

@skipIfNoFBGEMM
class TestQuantizeFxOps(QuantizationTestCase):
    """Unit tests for individual ops
    """
    @skipIfNoFBGEMM
    def test_linear_module(self):
        class ModuleLinear(torch.nn.Module):
            def __init__(self, has_relu=False, f_relu=False):
                super(ModuleLinear, self).__init__()
                self.linear = torch.nn.Linear(30, 4).float()
                if has_relu:
                    if f_relu:
                        self.relu = F.relu
                    else:
                        self.relu = torch.nn.ReLU()
                else:
                    self.relu = torch.nn.Identity()

            def forward(self, x):
                return self.relu(self.linear(x))

        data = (torch.rand((1, 30), dtype=torch.float),)
        options = itertools.product(
            [ModuleLinear(has_relu=False)],
            self.all_quant_types)
        quantized_nodes = {
            # quant_type:
            QuantType.DYNAMIC: ns.call_module(nnqd.Linear),
            QuantType.STATIC: ns.call_module(nnq.Linear),
            # note that we are checking the final result
            QuantType.QAT: ns.call_module(nnq.Linear),
        }
        for model, quant_type in options:
            self.checkGraphModeFxOp(
                model, data, quant_type, quantized_nodes[quant_type])

        for f_relu, quant_type in itertools.product([True, False], [QuantType.STATIC, QuantType.QAT]):
            for model, quantized_node in [
                    (ModuleLinear(has_relu=True, f_relu=f_relu), ns.call_module(nniq.LinearReLU))]:
                self.checkGraphModeFxOp(model, data, quant_type, quantized_node)

    @skipIfNoFBGEMM
    def test_functional_linear(self):
        class FuncLinear(torch.nn.Module):
            def __init__(self, use_bias, has_relu, f_relu):
                super(FuncLinear, self).__init__()
                self.w = torch.randn(4, 30)
                self.b = torch.randn(4)
                self.use_bias = use_bias
                if has_relu:
                    if f_relu:
                        self.relu = F.relu
                    else:
                        self.relu = torch.nn.ReLU()
                else:
                    self.relu = torch.nn.Identity()

            def forward(self, x):
                if self.use_bias:
                    x = F.linear(x, self.w, self.b)
                else:
                    x = F.linear(x, self.w)
                x = self.relu(x)
                return x

        data = (torch.rand((1, 30), dtype=torch.float),)
        quant_type_to_qlinear_fun = {
            QuantType.DYNAMIC: ns.call_function(torch.ops.quantized.linear_dynamic),
            QuantType.STATIC: ns.call_function(torch.ops.quantized.linear),
            QuantType.QAT: ns.call_function(torch.ops.quantized.linear),
        }
        quant_type_to_qlinear_relu_fun = {
            # we don't have linear_relu_dynamic
            QuantType.DYNAMIC: ns.call_function(torch.ops.quantized.linear_dynamic),
            QuantType.STATIC: ns.call_function(torch.ops.quantized.linear_relu),
            QuantType.QAT: ns.call_function(torch.ops.quantized.linear_relu),
        }

        options = itertools.product(
            self.all_quant_types,
            (True, False),  # use_bias
            (True, False),  # has_relu
            (True, False),  # functional relu
        )
        for quant_type, use_bias, has_relu, f_relu in options:
            # when has_relu is False, we are using an nn.Identity and
            # we will insert observer/fake_quant for the output of nn.Identity since
            # it is a copy node, that's why we have extra observer/fake_quant
            # when has_relu is False
            quant_type_to_prepare_expected_node_occurrence = {
                QuantType.DYNAMIC: {},
                # There should be 3 observers: after input, weight and activation.
                QuantType.STATIC: {
                    ns.call_module(torch.quantization.HistogramObserver): 2,
                    ns.call_module(torch.quantization.PerChannelMinMaxObserver): 1,
                },
                # There should be 3 observers: after input, weight and activation.
                QuantType.QAT: {
                    ns.call_module(torch.quantization.FakeQuantize): 3,
                },
            }
            model = FuncLinear(use_bias, has_relu, f_relu)
            if has_relu:
                qlinear_fun = quant_type_to_qlinear_relu_fun[quant_type]
            else:
                qlinear_fun = quant_type_to_qlinear_fun[quant_type]

            convert_node_occurrence = {
                ns.call_function(torch.quantize_per_tensor): 1 if quant_type != QuantType.DYNAMIC else 0,
                qlinear_fun: 1,
                ns.call_method("dequantize"): 1 if quant_type != QuantType.DYNAMIC else 0
            }
            prepare_expected_node_occurrence = \
                quant_type_to_prepare_expected_node_occurrence[quant_type]
            self.checkGraphModeFxOp(
                model, data, quant_type, qlinear_fun,
                prepare_expected_node_occurrence=prepare_expected_node_occurrence,
                expected_node_occurrence=convert_node_occurrence)

    def test_linear_dynamic_fp16(self):
        class FuncLinear(torch.nn.Module):
            def __init__(self, use_bias, has_relu, f_relu):
                super(FuncLinear, self).__init__()
                self.w = torch.randn(4, 30)
                self.b = torch.randn(4)
                self.use_bias = use_bias
                if has_relu:
                    if f_relu:
                        self.relu = F.relu
                    else:
                        self.relu = torch.nn.ReLU()
                else:
                    self.relu = torch.nn.Identity()

            def forward(self, x):
                if self.use_bias:
                    x = F.linear(x, self.w, self.b)
                else:
                    x = F.linear(x, self.w)
                x = self.relu(x)
                return x

        data = (torch.rand((1, 30), dtype=torch.float),)
        options = itertools.product(
            (True, False),  # use_bias
            (True, False),  # has_relu
            (True, False),  # functional relu
            (True, False),  # is_reference
        )
        for use_bias, has_relu, f_relu, is_reference in options:
            model = FuncLinear(use_bias, has_relu, f_relu)
            if is_reference:
                qlinear_fun = ns.call_function(torch.nn.functional.linear)
            else:
                qlinear_fun = ns.call_function(torch.ops.quantized.linear_dynamic_fp16)
            prepare_node_occurrence = {
                # weight
                ns.call_module(torch.quantization.PlaceholderObserver): 1
            }
            convert_node_occurrence = {
                qlinear_fun: 1,
                # weight
                ns.call_method("to"): 1 if is_reference else 0
            }
            self.checkGraphModeFxOp(
                model, data, QuantType.DYNAMIC, qlinear_fun,
                is_reference=is_reference,
                custom_qconfig_dict={"": float16_dynamic_qconfig},
                prepare_expected_node_occurrence=prepare_node_occurrence,
                expected_node_occurrence=convert_node_occurrence)

    def test_linear_static_fp16(self):
        class FuncLinear(torch.nn.Module):
            def __init__(self, use_bias, has_relu, f_relu):
                super(FuncLinear, self).__init__()
                self.w = torch.randn(4, 30)
                self.b = torch.randn(4)
                self.use_bias = use_bias
                if has_relu:
                    if f_relu:
                        self.relu = F.relu
                    else:
                        self.relu = torch.nn.ReLU()
                else:
                    self.relu = torch.nn.Identity()

            def forward(self, x):
                if self.use_bias:
                    x = F.linear(x, self.w, self.b)
                else:
                    x = F.linear(x, self.w)
                x = self.relu(x)
                return x

        data = (torch.rand((1, 30), dtype=torch.float),)
        options = itertools.product(
            (True, False),  # use_bias
            (True, False),  # has_relu
            (True, False),  # functional relu
            (True, False),  # is_reference
        )
        for use_bias, has_relu, f_relu, is_reference in options:
            model = FuncLinear(use_bias, has_relu, f_relu)
            linear_fun = ns.call_function(torch.nn.functional.linear)
            # when has_relu is False, we are using an nn.Identity and
            # we will insert observer/fake_quant for the output of nn.Identity since
            # it is a copy node, that's why we have extra observer/fake_quant
            # when has_relu is False
            prepare_node_occurrence = {
                # activation, weight, bias and output
                ns.call_module(torch.quantization.PlaceholderObserver): 3 + int(use_bias),
            }
            # We have extra to and dequantize when is_reference is True
            # and has_relu is False since when has_relu is False, we
            # have an nn.Identity in the model, which is a CopyNode
            # and we would add extra quant - dequant for CopyNode in
            # reference patterns
            convert_node_occurrence = {
                # we don't support static fp16 ops, so the linear function
                # is unfused
                linear_fun: 1,
                # activation, weight, bias and output
                ns.call_method("to"): 3 + int(use_bias),
                ns.call_method("dequantize"): 3 + int(use_bias)
            }
            self.checkGraphModeFxOp(
                model, data, QuantType.DYNAMIC, linear_fun,
                is_reference=is_reference,
                custom_qconfig_dict={"": float16_static_qconfig},
                prepare_expected_node_occurrence=prepare_node_occurrence,
                expected_node_occurrence=convert_node_occurrence)

    @skipIfNoFBGEMM
    def test_conv_module(self):
        conv_module = {1 : torch.nn.Conv1d, 2 : torch.nn.Conv2d, 3 : torch.nn.Conv3d}

        class ConvWrapper(torch.nn.Module):
            def __init__(self, dim):
                super(ConvWrapper, self).__init__()
                self.conv = conv_module[dim](3, 3, 3).float()

            def forward(self, x):
                return self.conv(x)

        options = itertools.product([1, 2, 3], self.static_quant_types)
        quantized_nodes = {
            # dim
            1: ns.call_module(nnq.Conv1d),
            2: ns.call_module(nnq.Conv2d),
            3: ns.call_module(nnq.Conv3d),
        }
        for dim, quant_type in options:
            self.checkGraphModeFxOp(
                ConvWrapper(dim), self.img_data_dict[dim], quant_type,
                quantized_nodes[dim])

    @skipIfNoFBGEMM
    def test_functional_conv(self):
        """ Test for function conv and functional conv + relu
        """
        convs = {
            1: torch.nn.functional.conv1d,
            2: torch.nn.functional.conv2d,
            3: torch.nn.functional.conv3d,
        }

        class FuncConv(torch.nn.Module):
            def __init__(self, dim, use_bias, has_relu, f_relu):
                super().__init__()
                self.dim = dim
                self.w = torch.randn(tuple([3] * (dim + 2)))
                self.b = torch.randn(3) if use_bias else None
                self.stride = tuple([1] * dim)
                self.padding = tuple([0] * dim)
                self.dilation = tuple([1] * dim)
                self.groups = 1
                self.use_bias = use_bias
                if has_relu:
                    if f_relu:
                        self.relu = F.relu
                    else:
                        self.relu = torch.nn.ReLU()
                else:
                    self.relu = torch.nn.Identity()

            def forward(self, x):
                x = convs[self.dim](x, self.w, self.b, self.stride, self.padding, self.dilation, self.groups)
                x = self.relu(x)
                return x

        quant_type_to_qconv_fun = {
            QuantType.STATIC: {
                1: ns.call_function(torch.ops.quantized.conv1d),
                2: ns.call_function(torch.ops.quantized.conv2d),
                3: ns.call_function(torch.ops.quantized.conv3d)
            },
            QuantType.QAT: {
                1: ns.call_function(torch.ops.quantized.conv1d),
                2: ns.call_function(torch.ops.quantized.conv2d),
                3: ns.call_function(torch.ops.quantized.conv3d)
            },
        }
        quant_type_to_qconv_relu_fun = {
            QuantType.STATIC: {
                1: ns.call_function(torch.ops.quantized.conv1d_relu),
                2: ns.call_function(torch.ops.quantized.conv2d_relu),
                3: ns.call_function(torch.ops.quantized.conv3d_relu)
            },
            QuantType.QAT: {
                1: ns.call_function(torch.ops.quantized.conv1d_relu),
                2: ns.call_function(torch.ops.quantized.conv2d_relu),
                3: ns.call_function(torch.ops.quantized.conv3d_relu)
            },
        }

        options = itertools.product(
            [1, 2, 3],  # dims
            self.static_quant_types,
            (True, False),  # use_bias
            (True, False),  # has_relu
            (True, False),  # functional relu
        )
        for dim, quant_type, use_bias, has_relu, f_relu in options:
            # when has_relu is False, we are using an nn.Identity and
            # we will insert observer/fake_quant for the output of nn.Identity since
            # it is a copy node, that's why we have extra observer/fake_quant
            # when has_relu is False
            quant_type_to_prepare_expected_node_occurrence = {
                QuantType.DYNAMIC: {},
                # There should be 3 observers: after input, weight and activation.
                QuantType.STATIC: {
                    ns.call_module(torch.quantization.HistogramObserver): 2,
                    ns.call_module(torch.quantization.PerChannelMinMaxObserver): 1,
                },
                # There should be 3 observers: after input, weight and activation.
                QuantType.QAT: {
                    ns.call_module(torch.quantization.FakeQuantize): 3,
                },
            }
            data_dims = [2, 3] + [4] * dim
            data = (torch.randn(tuple(data_dims), dtype=torch.float),)
            model = FuncConv(dim, use_bias, has_relu, f_relu)
            if has_relu:
                qconv_fun = quant_type_to_qconv_relu_fun[quant_type][dim]
            else:
                qconv_fun = quant_type_to_qconv_fun[quant_type][dim]

            convert_node_occurrence = {
                ns.call_function(torch.quantize_per_tensor): 1,
                qconv_fun: 1,
                ns.call_method("dequantize"): 1
            }
            prepare_expected_node_occurrence = \
                quant_type_to_prepare_expected_node_occurrence[quant_type]
            self.checkGraphModeFxOp(
                model, data, quant_type, qconv_fun,
                prepare_expected_node_occurrence=prepare_expected_node_occurrence,
                expected_node_occurrence=convert_node_occurrence)

    @skipIfNoFBGEMM
    def test_quantized_conv_relu(self):
        """tests for conv1d_relu/conv2d_relu/conv3d_relu"""
        conv_module = {1 : torch.nn.Conv1d, 2 : torch.nn.Conv2d, 3 : torch.nn.Conv3d}

        class ConvNdRelu(torch.nn.Module):
            def __init__(self, dim, inplace):
                super(ConvNdRelu, self).__init__()
                self.conv = conv_module[dim](3, 3, 3).float()
                self.relu = torch.nn.ReLU(inplace)

            def forward(self, x):
                return self.relu(self.conv(x))

        class ConvNdFunctionalRelu(torch.nn.Module):
            def __init__(self, dim):
                super(ConvNdFunctionalRelu, self).__init__()
                self.conv = conv_module[dim](3, 3, 3).float()

            def forward(self, x):
                return F.relu(self.conv(x))

        class ConvNdInplaceFunctionalRelu(torch.nn.Module):
            def __init__(self, dim):
                super(ConvNdInplaceFunctionalRelu, self).__init__()
                self.conv = conv_module[dim](3, 3, 3).float()

            def forward(self, x):
                return F.relu(self.conv(x), True)

        options = itertools.product([1, 2, 3], self.static_quant_types)
        quantized_nodes = {
            # dim
            1: ns.call_module(nniq.ConvReLU1d),
            2: ns.call_module(nniq.ConvReLU2d),
            3: ns.call_module(nniq.ConvReLU3d),
        }
        for dim, quant_type in options:
            for m in [ConvNdRelu(dim, True),
                      ConvNdRelu(dim, False),
                      ConvNdFunctionalRelu(dim),
                      ConvNdInplaceFunctionalRelu(dim)]:
                self.checkGraphModeFxOp(
                    m, self.img_data_dict[dim], quant_type,
                    quantized_nodes[dim])


    def _test_binary_op_int8_impl(self, binary_op, ibinary_op, quantized_op):
        data = (torch.randn(1, 1, 1, 1, dtype=torch.float),
                torch.randn(1, 1, 1, 1, dtype=torch.float))
        options = itertools.product([True, False], [True, False], [True, False])
        quant_type = QuantType.STATIC
        # testing for default int8 static quant
        for is_inplace, is_scalar, is_reference in options:
            if is_reference:
                node_list = [
                    ns.call_method("dequantize"),
                    ns.call_function(binary_op),
                    ns.call_function(torch.quantize_per_tensor)
                ]
                quantized_node = None
            else:
                node_list = None
                quantized_node = ns.call_function(quantized_op)

            self.checkGraphModeFxOp(
                BinaryOp(binary_op, ibinary_op, is_inplace, is_scalar), data, quant_type,
                quantized_node, expected_node_list=node_list, is_reference=is_reference)
            # This tests the binary op should be quantized even when it is not feed with a
            # quantized input
            self.checkGraphModeFxOp(
                BinaryOpNonQuantizedInput(binary_op, ibinary_op, is_inplace, is_scalar),
                data, quant_type, quantized_node,
                expected_node_list=node_list, is_reference=is_reference)


    def _test_binary_op_float16_impl(self, binary_op, ibinary_op):
        data = (torch.randn(1, 1, 1, 1, dtype=torch.float),
                torch.randn(1, 1, 1, 1, dtype=torch.float))
        quant_type = QuantType.STATIC
        # testing for fp16 static quant
        # we are producing fp16 patterns
        options = itertools.product([True, False], [True, False])
        custom_qconfig_dict = {
            "object_type": [(binary_op, float16_static_qconfig)]
        }
        for is_inplace, is_scalar in options:
            node_occurrence = {
                # output_conv1, output_add1, output_add2 for scalar
                # output_conv1, output_conv2, output_add1, output_add2 for non-scalar
                ns.call_method("to"): 3 if is_scalar else 4
            }
            self.checkGraphModeFxOp(
                BinaryOp(binary_op, ibinary_op, is_inplace, is_scalar), data, quant_type,
                expected_node_occurrence=node_occurrence,
                custom_qconfig_dict=custom_qconfig_dict)

            node_occurrence = {
                # input_add, output_add for scalar
                # input_add1, input_add2, output_add for non-scalar
                ns.call_method("to"): 2 if is_scalar else 3
            }
            self.checkGraphModeFxOp(
                BinaryOpNonQuantizedInput(binary_op, ibinary_op, is_inplace, is_scalar), data, quant_type,
                expected_node_occurrence=node_occurrence,
                custom_qconfig_dict=custom_qconfig_dict)

    def _test_binary_op_relu_int8_impl(self, binary_op, ibinary_op, quantized_op):
        data = (torch.rand((1, 1, 1, 1), dtype=torch.float),
                torch.rand((1, 1, 1, 1), dtype=torch.float))
        quant_type = QuantType.STATIC
        quantized_node = ns.call_function(quantized_op)
        options = itertools.product(
            [True, False], [True, False], [True, False])
        for is_inplace_op, is_functional_relu, is_scalar in options:
            self.checkGraphModeFxOp(
                BinaryOpRelu(binary_op, ibinary_op, is_inplace_op, is_functional_relu, is_scalar),
                data, quant_type, quantized_node)

    def _test_binary_op_relu_float16_impl(self, binary_op, ibinary_op):
        data = (torch.rand((1, 1, 1, 1), dtype=torch.float),
                torch.rand((1, 1, 1, 1), dtype=torch.float))
        quant_type = QuantType.STATIC
        options = itertools.product(
            [True, False], [True, False], [True, False])
        custom_qconfig_dict = {
            "": float16_static_qconfig,
            "object_type": [(torch.nn.Conv2d, None)]
        }
        for is_inplace_op, is_functional_relu, is_scalar in options:
            node_occurrence = {
                ns.call_method("to"): 3 if is_scalar else 4
            }
            self.checkGraphModeFxOp(
                BinaryOpRelu(binary_op, ibinary_op, is_inplace_op, is_functional_relu, is_scalar),
                data, quant_type, custom_qconfig_dict=custom_qconfig_dict,
                expected_node_occurrence=node_occurrence)


    @skipIfNoFBGEMM
    def test_add(self):
        self._test_binary_op_int8_impl(
            operator.add, operator.iadd, torch.ops.quantized.add)
        self._test_binary_op_float16_impl(
            operator.add, operator.iadd)

    def test_sub(self):
        self._test_binary_op_float16_impl(operator.sub, operator.isub)
        self._test_binary_op_float16_impl(torch.sub, None)

    def test_div(self):
        self._test_binary_op_float16_impl(operator.truediv, operator.itruediv)
        self._test_binary_op_float16_impl(torch.div, None)

    @skipIfNoFBGEMM
    def test_mul(self):
        self._test_binary_op_int8_impl(
            operator.mul, operator.imul, torch.ops.quantized.mul)
        self._test_binary_op_float16_impl(operator.mul, operator.imul)

    def test_sum(self):
        class Sum(torch.nn.Module):
            def forward(self, x):
                x = torch.sum(x, [1], keepdim=True)
                x = torch.sum(x, [1])
                return x

        data = torch.randn(1, 2, 3, 4, dtype=torch.float)
        quant_type = QuantType.STATIC
        # testing for fp16 static quant
        # we are producing fp16 patterns
        custom_qconfig_dict = {
            "object_type": [(torch.sum, float16_static_qconfig)]
        }
        node_occurrence = {
            # input_sum1, output_sum1, output_sum2
            ns.call_method("to"): 3
        }
        self.checkGraphModeFxOp(
            Sum(), data, quant_type,
            expected_node_occurrence=node_occurrence,
            custom_qconfig_dict=custom_qconfig_dict)

    def test_bmm(self):
        class BMMMethod(torch.nn.Module):
            def __init__(self):
                super().__init__()

            def forward(self, x, y):
                return x.bmm(y)

        data = (torch.randn(1, 1, 1, dtype=torch.float),
                torch.randn(1, 1, 1, dtype=torch.float))
        quant_type = QuantType.STATIC
        # testing for fp16 static quant
        # we are producing fp16 patterns
        custom_qconfig_dict = {
            "object_type": [(torch.bmm, float16_static_qconfig),
                            ("bmm", float16_static_qconfig)]
        }
        node_occurrence = {
            # input_bmm1, input_bmm2, output_bmm
            ns.call_method("to"): 3
        }
        self.checkGraphModeFxOp(
            BinaryOpNonQuantizedInput(torch.bmm, None, False, False), data, quant_type,
            expected_node_occurrence=node_occurrence,
            custom_qconfig_dict=custom_qconfig_dict)

        # TODO: support call_method("bmm")
        # we can transform call_method("bmm") to call_function(torch.bmm)
        # self.checkGraphModeFxOp(
        #     BMMMethod(), data, quant_type,
        #     expected_node_occurrence=node_occurrence,
        #     custom_qconfig_dict=custom_qconfig_dict,
        #     print_debug_info=True)

    @skipIfNoFBGEMM
    def test_add_relu(self):
        self._test_binary_op_relu_int8_impl(
            operator.add, operator.iadd, torch.ops.quantized.add_relu)
        self._test_binary_op_relu_float16_impl(
            operator.add, operator.iadd)

    @skipIfNoFBGEMM
    def test_mul_relu(self):
        self._test_binary_op_relu_int8_impl(
            operator.mul, operator.imul, torch.ops.quantized.mul_relu)
        self._test_binary_op_relu_float16_impl(
            operator.mul, operator.imul)

    # TODO(future PR): make more generic
    def _test_quantized_add_mul_qat(self, model, expected_node_occurrence):
        qconfig_dict = {'': torch.quantization.get_default_qat_qconfig('fbgemm')}
        mp = torch.quantization.quantize_fx.prepare_qat_fx(model, qconfig_dict)
        self.checkGraphModuleNodes(
            mp, expected_node_occurrence=expected_node_occurrence)

    @skipIfNoFBGEMM
    def test_quantized_add_qat(self):
        class M(torch.nn.Module):
            def __init__(self):
                super().__init__()
                self.conv1 = torch.nn.Conv2d(1, 1, 1)
                self.conv2 = torch.nn.Conv2d(1, 1, 1)

            def forward(self, x):
                x = torch.add(x, 1.0)
                x = self.conv1(x)
                x = torch.add(x, 1.0)
                x = torch.relu(x)
                x = self.conv2(x)
                return x

        m = M()
        expected_node_occurrence = {
            ns.call_module(torch.quantization.FakeQuantize): 6,
        }
        self._test_quantized_add_mul_qat(m, expected_node_occurrence)

    @skipIfNoFBGEMM
    def test_quantized_mul_qat(self):
        class M(torch.nn.Module):
            def __init__(self):
                super().__init__()
                self.conv1 = torch.nn.Conv2d(1, 1, 1)
                self.conv2 = torch.nn.Conv2d(1, 1, 1)

            def forward(self, x):
                x = torch.mul(x, 1.0)
                x = self.conv1(x)
                x = torch.mul(x, 1.0)
                # TODO: add support for add + torch.relu?
                x = torch.relu(x)
                x = self.conv2(x)
                return x

        m = M()
        expected_node_occurrence = {
            ns.call_module(torch.quantization.FakeQuantize): 6,
        }
        self._test_quantized_add_mul_qat(m, expected_node_occurrence)

    def test_int8_input_no_unnecessary_fq(self):
        """
        If the inputs to the graph are quantized and the only node
        does not need an activation observer, verifies that the
        activation observer is not inserted.
        """
        class M(nn.Module):
            def __init__(self, scalar):
                super().__init__()
                self.scalar = scalar
                self.add_func = torch.nn.quantized.FloatFunctional()

            def forward(self, x):
                return self.add_func.add_scalar(x, self.scalar)

        m = M(0.5)
        mp = torch.quantization.quantize_fx.prepare_qat_fx(
            m, {'': torch.quantization.get_default_qat_qconfig('fbgemm')},
            prepare_custom_config_dict={"input_quantized_idxs": [0]})
        expected_node_occurrence = {
            ns.call_module(torch.quantization.FakeQuantize): 0,
        }
        self.checkGraphModuleNodes(
            mp, expected_node_occurrence=expected_node_occurrence)

    @skipIfNoFBGEMM
    def test_cat(self):
        """ quantization of the output of cat will depend on the
        input of cat. we only quantize the output of cat when its inputs are quantized.
        """
        class M(torch.nn.Module):
            def __init__(self):
                super().__init__()
                self.conv1 = torch.nn.Conv2d(2, 2, 2).float()
                self.conv2 = torch.nn.Conv2d(2, 2, 2).float()

            def forward(self, x, y):
                x = self.conv1(x)
                y = self.conv2(y)
                return torch.cat([x, y], 1)

        data = (torch.randn(1, 2, 5, 5, dtype=torch.float),
                torch.randn(1, 2, 5, 5, dtype=torch.float))
        quantized_node = ns.call_function(torch.cat)
        options = itertools.product(self.static_quant_types, [True, False])
        for quant_type, is_reference in options:
            if is_reference:
                converted_node_list = [
                    ns.call_method("dequantize"),
                    ns.call_function(torch.cat),
                    ns.call_function(torch.quantize_per_tensor)
                ]
            else:
                converted_node_list = None

            self.checkGraphModeFxOp(
                M(),
                data,
                quant_type,
                quantized_node,
                expected_node_list=converted_node_list,
                is_reference=is_reference)

        # check cat is using the same observer for input and output
        m = M().eval()
        m = prepare_fx(m, {"": default_qconfig})
        # two inputs and one output of torch.cat are using same observer, so we have
        # 2 observers that's replicated
        all_observers = len(dict(m.named_modules(remove_duplicate=False)))
        distinct_observers = len(dict(m.named_modules()))
        self.assertEqual(all_observers, distinct_observers + 2)
        # make sure the converted model runs
        m = convert_fx(m)
        m(*data)

    @skipIfNoFBGEMM
    def test_qbatch_norm(self):
        bn_module = {
            # TODO: quantized batchnorm 1d module is missing
            # 1 : torch.nn.BatchNorm1d,
            2 : torch.nn.BatchNorm2d,
            3 : torch.nn.BatchNorm3d,
        }

        class M(torch.nn.Module):
            def __init__(self, dim):
                super(M, self).__init__()
                self.bn = bn_module[dim](3).to(torch.float)

            def forward(self, x):
                return self.bn(x)

        options = itertools.product(self.static_quant_types, [2, 3], [True, False])
        quantized_nodes = {
            False: {
                # 1: ns.call_module(nnq.BatchNorm1d),
                2: ns.call_module(nnq.BatchNorm2d),
                3: ns.call_module(nnq.BatchNorm3d),
            },
            True: {
                # 1: ns.call_module(nn.BatchNorm1d),
                2: ns.call_module(nn.BatchNorm2d),
                3: ns.call_module(nn.BatchNorm3d),
            }
        }
        for quant_type, dim, is_reference in options:
            self.checkGraphModeFxOp(
                M(dim), self.img_data_dict[dim], quant_type, quantized_nodes[is_reference][dim], is_reference=is_reference)

    @skipIfNoFBGEMM
    def test_qbatch_norm_relu(self):
        bn_module = {2 : torch.nn.BatchNorm2d, 3 : torch.nn.BatchNorm3d}

        class BNRelu(torch.nn.Module):
            def __init__(self, dim, inplace):
                super(BNRelu, self).__init__()
                self.bn = bn_module[dim](3).to(torch.float)
                self.relu = torch.nn.ReLU(inplace=inplace)

            def forward(self, x):
                return self.relu(self.bn(x))

        class BNFuncRelu(torch.nn.Module):
            def __init__(self, dim):
                super(BNFuncRelu, self).__init__()
                self.bn = bn_module[dim](3).to(torch.float)

            def forward(self, x):
                return F.relu(self.bn(x), False)

        class BNFuncInplaceRelu(torch.nn.Module):
            def __init__(self, dim):
                super(BNFuncInplaceRelu, self).__init__()
                self.bn = bn_module[dim](3).to(torch.float)

            def forward(self, x):
                return F.relu(self.bn(x), True)

        options = itertools.product(self.static_quant_types, [2, 3], [True, False])
        quantized_nodes = {
            True: {
                2: ns.call_module(nni.BNReLU2d),
                3: ns.call_module(nni.BNReLU3d),
            },
            False: {
                2: ns.call_module(nniq.BNReLU2d),
                3: ns.call_module(nniq.BNReLU3d),
            }
        }
        for quant_type, dim, is_reference in options:
            for instance in [BNRelu(dim, True), BNRelu(dim, False),
                             BNFuncRelu(dim), BNFuncInplaceRelu(dim)]:
                self.checkGraphModeFxOp(
                    instance, self.img_data_dict[dim], quant_type,
                    quantized_nodes[is_reference][dim], is_reference=is_reference)

    def _test_activation_impl(
            self, float_module, float_op, quantized_module, quantized_op):
        ''' Test for activation op(with inplace options), float_op can be
        torch op or functional op
        '''
        class M(torch.nn.Module):
            def __init__(self, is_module, inplace):
                super(M, self).__init__()
                self.is_module = is_module
                self.inplace = inplace
                if self.is_module:
                    self.op = float_module(self.inplace)
                else:
                    self.op = float_op

            def forward(self, input):
                if self.is_module:
                    return self.op(input)
                else:
                    return self.op(input, self.inplace)

        options = itertools.product([True, False], [True, False], self.static_quant_types)
        quantized_nodes = {
            # is_module
            True: ns.call_module(quantized_module),
            False: ns.call_function(quantized_op),
        }

        for is_module, is_inplace, quant_type in options:
            self.checkGraphModeFxOp(
                M(is_module, is_inplace), self.img_data_2d,
                quant_type, quantized_nodes[is_module])

    def test_hardswish(self):
        self._test_activation_impl(nn.Hardswish, F.hardswish, nnq.Hardswish, torch.ops.quantized.hardswish)

    def test_elu(self):
        self._test_activation_impl(nn.ELU, F.elu, nnq.ELU, torch.ops.quantized.elu)

    def test_leaky_relu(self):
        self._test_activation_impl(nn.LeakyReLU, F.leaky_relu, nnq.LeakyReLU, torch.ops.quantized.leaky_relu)

    def _test_norm_impl(
            self, float_module, float_op, op_args, data, quantized_module, quantized_op,
            skip_op_arg_for_functional=False):
        ''' Test for normalization op, float_op can be torch op or functional op,
        op_args is a list of positional argument for the module/op
        '''
        class M(torch.nn.Module):
            def __init__(self, is_module):
                super(M, self).__init__()
                self.is_module = is_module
                if self.is_module:
                    self.op = float_module(*op_args)
                else:
                    self.op = float_op

            def forward(self, input):
                if self.is_module:
                    return self.op(input)
                else:
                    args = [input]
                    if not skip_op_arg_for_functional:
                        args += op_args
                    return self.op(*args)

        options = itertools.product([True, False], self.static_quant_types)
        quantized_nodes = {
            # is_module
            True: ns.call_module(quantized_module),
            False: ns.call_function(quantized_op),
        }

        for is_module, quant_type in options:
            self.checkGraphModeFxOp(
                M(is_module), data, quant_type, quantized_nodes[is_module])

    def _test_norm_float16_impl(
            self, float_module, float_op, op_args, data,
            skip_op_arg_for_functional=False):
        ''' Test for normalization op, float_op can be torch op or functional op,
        op_args is a list of positional argument for the module/op
        '''
        class M(torch.nn.Module):
            def __init__(self, is_module):
                super(M, self).__init__()
                self.is_module = is_module
                if self.is_module:
                    self.op = float_module(*op_args)
                else:
                    self.op = float_op

            def forward(self, input):
                if self.is_module:
                    return self.op(input)
                else:
                    args = [input]
                    if not skip_op_arg_for_functional:
                        args += op_args
                    return self.op(*args)

        options = itertools.product([True, False], self.static_quant_types)
        qconfig_dict = {
            "object_type": [
                (float_module, float16_static_qconfig),
                (float_op, float16_static_qconfig)
            ]
        }
        node_occurrence = {
            ns.call_method("to"): 2
        }
        for is_module, quant_type in options:
            self.checkGraphModeFxOp(
                M(is_module), data, quant_type, custom_qconfig_dict=qconfig_dict, expected_node_occurrence=node_occurrence)

    def test_layer_norm(self):
        data = (torch.rand((1, 2, 5, 5), dtype=torch.float),)
        self._test_norm_impl(
            nn.LayerNorm, F.layer_norm, [[2, 5, 5]], data, nnq.LayerNorm, torch.ops.quantized.layer_norm)

        self._test_norm_float16_impl(
            nn.LayerNorm, F.layer_norm, [[2, 5, 5]], data)

    def test_instance_norm(self):
        data_1d = (torch.rand((1, 4, 5), dtype=torch.float),)
        data_2d = (torch.rand((1, 4, 5, 1), dtype=torch.float),)
        data_3d = (torch.rand((1, 4, 5, 1, 1), dtype=torch.float),)
        data_dict = {1 : data_1d, 2 : data_2d, 3 : data_3d}
        instance_norm_modules = {1 : nn.InstanceNorm1d,
                                 2 : nn.InstanceNorm2d,
                                 3 : nn.InstanceNorm3d}
        quantized_instance_norm_modules = {
            1 : nnq.InstanceNorm1d,
            2 : nnq.InstanceNorm2d,
            3 : nnq.InstanceNorm3d
        }
        for dim in [1, 2, 3]:
            data = data_dict[dim]
            module = instance_norm_modules[dim]
            quantized_module = quantized_instance_norm_modules[dim]
            self._test_norm_impl(
                module, F.instance_norm, [4], data,
                quantized_module, torch.ops.quantized.instance_norm,
                skip_op_arg_for_functional=True)

    def test_norm_weight_bias(self):
        class Linear(torch.nn.Module):
            def __init__(self):
                super().__init__()
                self.w = torch.ones(5, 5)
                self.b = torch.zeros(5)

            def forward(self, x):
                return torch.nn.functional.linear(x, self.w, self.b)

        class M(torch.nn.Module):
            def __init__(self):
                super().__init__()
                self.mods1 = Linear()
                self.scale = torch.randn(5, 5)
                self.bias = torch.randn(5, 5)

            def forward(self, x):
                x1 = self.mods1(x)
                y = F.layer_norm(x1, [5, 5], weight=self.scale, bias=self.bias)
                return y

        model = M()
        expected_occurrence = {
            ns.call_function(torch.quantize_per_tensor): 1,
            ns.call_function(torch.ops.quantized.linear): 1,
            ns.call_function(torch.ops.quantized.layer_norm): 1,
            ns.call_method("dequantize"): 1,
        }

        self.checkGraphModeFxOp(
            model,
            (torch.rand(5, 5),),
            QuantType.STATIC,
            expected_node_occurrence=expected_occurrence
        )

    def _test_default_node_quant_handler_ops(
            self, module, functional, qconfig, is_reference=True, node_list=None, additional_quant_pattern_dict=None
    ):
        class M(torch.nn.Module):
            def __init__(self, mod, func):
                super().__init__()
                self.module = mod()
                self.functional = func

            def forward(self, x):
                x = self.module(x)
                x = self.functional(x)
                return x

        if node_list is None:
            node_list = []
        if additional_quant_pattern_dict is None:
            additional_quant_pattern_dict = {}

        data = torch.randn((2, 2, 2, 2))
        quant_type = QuantType.STATIC
        prepare_custom_qconfig_dict = {"additional_quant_pattern": additional_quant_pattern_dict}
        qconfig_dict = {"": qconfig}

        m = M(module, functional).eval()
        m_prep = torch.quantization.quantize_fx.prepare_fx(m, qconfig_dict, prepare_custom_qconfig_dict)
        m_prep(data)
        m_quant = torch.quantization.quantize_fx.convert_fx(m_prep, is_reference=is_reference)
        m_quant(data)

        self.checkGraphModuleNodes(m_quant, expected_node_list=node_list)

    def test_gelu_normal(self):
        module = torch.nn.GELU
        functional = torch.nn.functional.gelu
        qconfig = torch.quantization.get_default_qconfig("fbgemm")
        is_reference = False
        node_list = [
            ns.call_module(module),
            ns.call_function(functional),
        ]
        self._test_default_node_quant_handler_ops(
            module, functional, qconfig, is_reference, node_list)

    def test_softmax_normal(self):
        module = torch.nn.Softmax
        functional = torch.nn.functional.softmax
        qconfig = torch.quantization.get_default_qconfig("fbgemm")
        is_reference = False
        node_list = [
            ns.call_module(module),
            ns.call_function(functional),
        ]
        self._test_default_node_quant_handler_ops(
            module, functional, qconfig, is_reference, node_list)

    def test_gelu_reference(self):
        module = torch.nn.GELU
        functional = torch.nn.functional.gelu
        qconfig = torch.quantization.get_default_qconfig("fbgemm")
        is_reference = True
        node_list = [
            ns.call_function(torch.quantize_per_tensor),
            ns.call_method("dequantize"),
            ns.call_module(module),
            ns.call_function(torch.quantize_per_tensor),
            ns.call_method('dequantize'),
            ns.call_function(functional),
            ns.call_function(torch.quantize_per_tensor),
            ns.call_method('dequantize')
        ]
        additional_patterns = {torch.nn.GELU: DefaultNodeQuantizeHandler,
                               torch.nn.functional.gelu: DefaultNodeQuantizeHandler}
        self._test_default_node_quant_handler_ops(
            module, functional, qconfig, is_reference, node_list, additional_patterns)

    def test_softmax_reference(self):
        module = torch.nn.Softmax
        functional = torch.nn.functional.softmax
        qconfig = torch.quantization.get_default_qconfig("fbgemm")
        is_reference = True
        node_list = [
            ns.call_function(torch.quantize_per_tensor),
            ns.call_method("dequantize"),
            ns.call_module(module),
            ns.call_function(torch.quantize_per_tensor),
            ns.call_method('dequantize'),
            ns.call_function(functional),
            ns.call_function(torch.quantize_per_tensor),
            ns.call_method('dequantize')
        ]
        additional_patterns = {torch.nn.Softmax: DefaultNodeQuantizeHandler,
                               torch.nn.functional.softmax: DefaultNodeQuantizeHandler}
        self._test_default_node_quant_handler_ops(
            module, functional, qconfig, is_reference, node_list, additional_patterns)

    def test_silu_reference(self):
        module = torch.nn.SiLU
        functional = torch.nn.functional.silu
        qconfig = float16_static_qconfig
        is_reference = True
        node_list = [
            ns.call_method("to"),
            ns.call_method("dequantize"),
            ns.call_module(module),
            ns.call_method("to"),
            ns.call_method('dequantize'),
            ns.call_function(functional),
            ns.call_method("to"),
            ns.call_method('dequantize')
        ]
        self._test_default_node_quant_handler_ops(
            module, functional, qconfig, is_reference, node_list)

    def test_mish_reference(self):
        module = torch.nn.Mish
        functional = torch.nn.functional.mish
        qconfig = float16_static_qconfig
        is_reference = True
        node_list = [
            ns.call_method("to"),
            ns.call_method("dequantize"),
            ns.call_module(module),
            ns.call_method("to"),
            ns.call_method('dequantize'),
            ns.call_function(functional),
            ns.call_method("to"),
            ns.call_method('dequantize')
        ]
        self._test_default_node_quant_handler_ops(
            module, functional, qconfig, is_reference, node_list)

    def test_bmm_int_reference(self):
        class M(torch.nn.Module):
            def __init__(self):
                super().__init__()
                self.bmm = torch.bmm

            def forward(self, x, y):
                out = self.bmm(x, y)
                return out

        data_x = torch.randn((2, 2, 2,))
        data_y = torch.randn((2, 2, 2,))
        qconfig_dict = {"": torch.quantization.get_default_qconfig("fbgemm")}
        is_reference = True
        node_list = [
            ns.call_function(torch.quantize_per_tensor),
            ns.call_function(torch.quantize_per_tensor),
            ns.call_method('dequantize'),
            ns.call_method('dequantize'),
            ns.call_function(torch.bmm),
            ns.call_function(torch.quantize_per_tensor),
            ns.call_method('dequantize'),
        ]

        m = M().eval()
        m_prep = torch.quantization.quantize_fx.prepare_fx(m, qconfig_dict)
        m_prep(data_x, data_y)
        m_quant = torch.quantization.quantize_fx.convert_fx(m_prep, is_reference=is_reference)
        m_quant(data_x, data_y)

        self.checkGraphModuleNodes(m_quant, expected_node_list=node_list)

    @skipIfNoFBGEMM
    def test_clamp(self):
        class M(torch.nn.Module):
            def __init__(self):
                super(M, self).__init__()
                self.conv = torch.nn.Conv2d(2, 2, 2).float()
                self.relu6 = torch.nn.ReLU6()
                self.relu6_ = torch.nn.ReLU6(True)
                self.hardtanh = torch.nn.Hardtanh()
                self.hardtanh_ = torch.nn.Hardtanh(inplace=True)

            def forward(self, x):
                x = self.conv(x)
                x = self.relu6(x)
                self.relu6_(x)
                x = F.relu6(x)
                x = torch.clamp(x, -3, 3)
                x = x.clamp(-2.5, 2.5)
                # x = x.clamp_(-2, 2)  # Enable when quantized `clamp_` is ready
                x = self.hardtanh(x)
                self.hardtanh_(x)
                x = F.hardtanh(x)
                F.hardtanh_(x)
                return x

        data = (torch.rand((1, 2, 5, 5), dtype=torch.float),)
        # list of node that should occur in order
        node_list = [
            ns.call_function(torch.quantize_per_tensor),
            ns.call_module(nnq.Conv2d),
            ns.call_function(F.hardtanh_),
            ns.call_method('dequantize')
        ]
        for quant_type in self.static_quant_types:
            self.checkGraphModeFxOp(
                M(), data, quant_type, expected_node_list=node_list)

    def test_fixed_qparams_ops_fp16(self):
        class M(torch.nn.Module):
            def __init__(self):
                super().__init__()
                self.sigmoid = torch.nn.Sigmoid()
                self.tanh = torch.nn.Tanh()

            def forward(self, x):
                x = self.sigmoid(x)
                x = torch.sigmoid(x)
                x = x.sigmoid()
                x = self.tanh(x)
                x = torch.tanh(x)
                x = x.tanh()
                return x

        data = (torch.randn((2, 2, 2, 2), dtype=torch.float),)
        quant_type = QuantType.STATIC
        qconfig_dict = {
            "": float16_static_qconfig
        }
        node_occurrence = {
            ns.call_method("to"): 7
        }
        self.checkGraphModeFxOp(
            M(), data, quant_type, custom_qconfig_dict=qconfig_dict,
            expected_node_occurrence=node_occurrence)


    @skipIfNoFBGEMM
    def test_general_shape_ops(self):
        """ A test that checks dequantize will be swapped for
        all supported general shape ops like aten::flatten
        without actually checking for execution of these ops
        """
        class M(torch.nn.Module):
            def __init__(self):
                super(M, self).__init__()
                self.maxpool1d = torch.nn.MaxPool1d(kernel_size=3)
                self.maxpool2d = torch.nn.MaxPool2d(kernel_size=3)
                self.maxpool3d = torch.nn.MaxPool3d(kernel_size=3)
                self.dropout = torch.nn.Dropout()
                self.conv1 = torch.nn.Conv2d(3, 3, 3)
                self.conv2 = torch.nn.Conv2d(3, 3, 3)
                self.relu = torch.nn.ReLU()

            def forward(self, x):
                x = self.conv1(x)
                # add_scalar
                x = x + 3
                # mul_scalar
                x = x * 3
                # add_scalar_out
                x += 3
                # mul_scalar_out
                x *= 3
                # add_scalar_relu
                x = x + 3
                x = F.relu(x)
                # add_scalar_relu_out
                x += 3
                x = F.relu(x)
                # mul_scalar_relu
                x = x * 3
                x = F.relu(x)
                # mul_scalar_relu_out
                x *= 3
                x = F.relu(x)
                x = self.maxpool1d(x)
                x = self.maxpool2d(x)
                x = self.maxpool3d(x)
                x = torch.flatten(x)
                x = torch.max(x)
                x = torch.min(x)
                x = x.reshape([-1])
                x = x.resize_(1, 1, x.numel())
                x = x.view(-1)
                # prim::ListConstruct
                xs = [x, x]
                # prim::ListUnpack
                x, y = xs
                # prim::TupleConstruct
                xs = (x, x)
                # prim::TupleUnpack
                x, y = xs
                x = x.transpose(1, 2)
                x = x.contiguous()
                x, y = torch.chunk(x, 2)
                x = F.dropout(x)
                x = self.dropout(x)
                x, _ = torch.sort(x)
                x = x.permute(0, 2, 3, 1)
                x = x.repeat_interleave(3, 1)
                x = torch.repeat_interleave(x, 3, 1)
                x = self.relu(x)
                x = F.relu(x)
                x = F.relu(x, inplace=True)
                x = x.relu()
                x.relu_()
                x = x.squeeze(0)
                x.squeeze_(0)
                x = torch.squeeze(x, 0)
                x = x.unsqueeze(0)
                x.unsqueeze_(0)
                x = torch.unsqueeze(x, 0)
                x = x.detach()
                x.detach_()
                x = x.repeat(4, 2)
                y = []
                y.append(x)
                z = torch.stack(y, 0)
                z = [z, z]
                x, _ = z
                x = self.conv2(x)
                return x

        data = torch.rand(1, 3, 10, 10)
        # This model is not executable since we just put all ops
        # in the same forward
        m = M().eval()
        qconfig_dict = {'': default_qconfig}
        prepared = prepare_fx(m, qconfig_dict)
        # not runnable
        quantized = convert_fx(prepared)

        # This checks that the dequantize from the output of first conv
        # is being propagated to the end, so that we don't insert extra
        # observers and also successfully fused two quantized::conv2d
        # patterns
        # one quantize_per_tensor for input
        # check exact counts of quantize and dequantize
        count_check = {
            ns.call_function(torch.quantize_per_tensor) : 1,
            ns.call_method('dequantize') : 1
        }
        order_check = [
            ns.call_function(torch.quantize_per_tensor),
            ns.call_module(nnq.Conv2d),
            ns.call_module(nnq.Conv2d),
            ns.call_method('dequantize'),
        ]
        self.checkGraphModuleNodes(
            quantized,
            expected_node_occurrence=count_check,
            expected_node_list=order_check)


        # Checking the is_reference output
        m = M().eval()
        qconfig_dict = {'': default_qconfig}
        prepared = prepare_fx(m, qconfig_dict)
        # not runnable
        quantized = convert_fx(prepared, is_reference=True)


    @skipIfNoFBGEMM
    def test_general_value_ops(self):
        """ A test that checks correct patterns are produced for
        all supported general value ops like aten::avg_pool2d \
        without actually checking for execution of these ops
        """
        class M(torch.nn.Module):
            def __init__(self):
                super().__init__()
                self.conv = torch.nn.Conv2d(3, 3, 3)
                self.avg_pool1d = torch.nn.AvgPool1d(3)
                self.avg_pool2d = torch.nn.AvgPool2d(3)
                self.avg_pool3d = torch.nn.AvgPool3d(3)
                self.adaptive_avg_pool1d = torch.nn.AdaptiveAvgPool1d((1))
                self.adaptive_avg_pool2d = torch.nn.AdaptiveAvgPool2d((1, 1))
                self.adaptive_avg_pool3d = torch.nn.AdaptiveAvgPool3d((1, 1, 1))

            def forward(self, x):
                x = self.conv(x)
                x = self.avg_pool1d(x)
                x = self.avg_pool2d(x)
                x = self.avg_pool3d(x)
                x = self.adaptive_avg_pool1d(x)
                x = self.adaptive_avg_pool2d(x)
                x = self.adaptive_avg_pool3d(x)
                x = F.avg_pool1d(x, 3)
                x = F.avg_pool2d(x, 3)
                x = F.avg_pool3d(x, 3)
                x = F.adaptive_avg_pool1d(x, (1))
                x = F.adaptive_avg_pool2d(x, (1, 1))
                x = F.adaptive_avg_pool3d(x, (1, 1, 1))
                x = torch.mean(x)
                x = torch.mean(x, [2, 3], False)
                x = x.mean()
                x = x.mean([2, 3], True)
                x = F.interpolate(x, 4, mode='nearest')
                x = F.interpolate(x, 4, mode='linear')
                x = self.conv(x)
                return x

        # This model is not executable since we just put all ops
        # in the same forward
        m = M().eval()
        # nothing to fuse so skipping the fuse step
        qconfig_dict = {'': default_qconfig}
        prepared = prepare_fx(m, qconfig_dict)
        # not runnable
        quantized = convert_fx(prepared)

        # This checks that the dequantize from the output of first conv
        # is being propagated to the end, so that we don't insert extra
        # observers
        # check exact counts of quantize and dequantize
        count_check = {
            ns.call_function(torch.quantize_per_tensor) : 1,
            ns.call_method('dequantize') : 1
        }
        order_check = [
            ns.call_function(torch.quantize_per_tensor),
            ns.call_module(nnq.Conv2d),
            ns.call_module(nnq.Conv2d),
            ns.call_method('dequantize'),
        ]
        self.checkGraphModuleNodes(
            quantized,
            expected_node_occurrence=count_check,
            expected_node_list=order_check)

    def test_getitem(self):
        """ Make sure we only insert observer for getitem if the following node is matched
        or needs to be quantized
        """
        class M(torch.nn.Module):
            def forward(self, xs):
                x = xs[0]
                return x

        m = M().eval()
        m = prepare_fx(m, {"": default_qconfig})
        self.checkGraphModuleNodes(m, expected_node_occurrence={
            ns.call_module(torch.quantization.MinMaxObserver): 0
        })
        m = convert_fx(m)
        m(torch.rand(1, 2))

        class M2(torch.nn.Module):
            def forward(self, xs):
                x = xs[0]
                x = torch.sigmoid(x)
                return x

        m2 = M2().eval()
        m2 = prepare_fx(m2, {"": default_qconfig})
        self.checkGraphModuleNodes(m2, expected_node_occurrence={
            ns.call_module(torch.quantization.MinMaxObserver): 1
        })
        m2 = convert_fx(m2)
        self.checkGraphModuleNodes(m2, expected_node_list=[
            ns.call_function(torch.quantize_per_tensor),
            ns.call_method("dequantize")
        ])
        m2([torch.rand(1, 2)])

        # testing prepare recognizes non-Tensor input for getitem
        class M3(torch.nn.Module):
            def forward(self, x):
                s = x.shape
                n, c = s[:2]
                x = torch.sigmoid(x)
                return x

        m3 = M3().eval()
        m3 = prepare_fx(m3, {"": default_qconfig})
        self.checkGraphModuleNodes(m3, expected_node_occurrence={
            ns.call_module(torch.quantization.MinMaxObserver): 1
        })
        m3 = convert_fx(m3)
        self.checkGraphModuleNodes(m3, expected_node_list=[
            ns.call_function(torch.quantize_per_tensor),
            ns.call_method("dequantize")
        ])
        m3(torch.rand(1, 2, 3, 4))


    @skipIfNoFBGEMM
    def test_fixed_qparams_ops(self):
        class M(torch.nn.Module):
            def __init__(self):
                super().__init__()
                self.conv = torch.nn.Conv2d(3, 3, 3)
                self.sigmoid = torch.nn.Sigmoid()
                self.hardsigmoid = torch.nn.Hardsigmoid()
                self.tanh = torch.nn.Tanh()

            def forward(self, x):
                x = self.conv(x)
                # F.sigmoid is deprecated
                x = self.sigmoid(x)
                x = torch.sigmoid(x)
                x = x.sigmoid()
                x.sigmoid_()
                x = self.hardsigmoid(x)
                x = F.hardsigmoid(x)
                x = F.hardsigmoid(x, inplace=True)
                x = x.hardsigmoid()
                x.hardsigmoid_()
                x = self.tanh(x)
                # F.tanh is deprecated
                x = torch.tanh(x)
                x = x.tanh()
                x.tanh_()
                x = self.conv(x)
                return x

        for eval_mode in [True, False]:
            # This model is not executable since we just put all ops
            # in the same forward
            m = M()
            if eval_mode:
                m.eval()
                qconfig = default_qconfig
                prepare = prepare_fx
                fq_count = 0
            else:
                m.train()
                qconfig = default_qat_qconfig
                prepare = prepare_qat_fx
                fq_count = 13

            # nothing to fuse so skipping the fuse step
            qconfig_dict = {'': qconfig}
            prepared = prepare(m, qconfig_dict)
            # check the correct number of activation_post_process is inserted
            count_check = {
                ns.call_module(FixedQParamsFakeQuantize) : fq_count,
            }
            self.checkGraphModuleNodes(
                prepared,
                expected_node_occurrence=count_check)
            # not runnable
            quantized = convert_fx(prepared)

            # This checks that the dequantize from the output of first conv
            # is being propagated to the end, so that we don't insert extra
            # observers
            # check exact counts of quantize and dequantize
            count_check = {
                ns.call_function(torch.quantize_per_tensor) : 1,
                ns.call_method('dequantize') : 1
            }
            order_check = [
                ns.call_function(torch.quantize_per_tensor),
                ns.call_module(nnq.Conv2d),
                ns.call_module(nn.Sigmoid),
                ns.call_module(nnq.Conv2d),
                ns.call_method('dequantize'),
            ]
            self.checkGraphModuleNodes(
                quantized,
                expected_node_occurrence=count_check,
                expected_node_list=order_check)

    def test_float_functional(self):
        class TorchAdd(nn.Module):
            """Wrapper around torch.add so that all ops can be found at build"""
            def __init__(self):
                super().__init__()
                self.add_func = nnq.FloatFunctional()

            def forward(self, x, y):
                return self.add_func.add(x, y)

        class M(torch.nn.Module):
            def __init__(self):
                super().__init__()
                self.ff1 = TorchAdd()
                self.ff2 = nnq.FloatFunctional()
                self.ff3 = nnq.FloatFunctional()
                self.ff4 = nnq.FloatFunctional()
                self.ff5 = nnq.FloatFunctional()
                self.ff6 = nnq.FloatFunctional()

            def forward(self, x):
                x = self.ff1(x, x)
                x = self.ff2.add_scalar(x, 3)
                x = self.ff3.mul(x, x)
                x = self.ff4.mul_scalar(x, 3)
                x = self.ff5.add_relu(x, x)
                x = self.ff6.cat([x])
                return x

        data = torch.rand(3, 3)
        # Note: QAT test succeeded by chance, to make it actually work
        # we need to fix eager mode FloatFunctional by removing
        # activation_post_process in add_scalar and mul_scalar
        for quant_type in self.static_quant_types:
            m = M()
            ref_m = torch.quantization.QuantWrapper(M())
            is_qat = quant_type == QuantType.QAT
            if is_qat:
                m.train()
                ref_m.train()
                qconfig = default_qat_qconfig
                expected_act_post_process = torch.quantization.FakeQuantize
            else:
                m.eval()
                ref_m.eval()
                qconfig = default_qconfig
                expected_act_post_process = torch.quantization.MinMaxObserver

            prepare_fx_function = prepare_qat_fx if is_qat else prepare_fx
            qconfig_dict = {"": qconfig}
            m = prepare_fx_function(m, qconfig_dict)
            node_occurrence = {
                ns.call_module(expected_act_post_process): 7,
                ns.call_module(torch.nn.quantized.FloatFunctional): 0
            }
            self.checkGraphModuleNodes(m, expected_node_occurrence=node_occurrence)
            m(data)
            node_list = [
                ns.call_function(torch.quantize_per_tensor),
                ns.call_function(torch.ops.quantized.add),
                ns.call_function(torch.ops.quantized.add),
                ns.call_function(torch.ops.quantized.mul),
                ns.call_function(torch.ops.quantized.mul),
                ns.call_function(torch.ops.quantized.add_relu),
                ns.call_function(torch.cat),
                ns.call_method('dequantize')
            ]
            m = convert_fx(m)
            self.checkGraphModuleNodes(m, expected_node_list=node_list)

            # make sure numerics match with eager mode
            ref_m.qconfig = qconfig
            prepare_function = prepare_qat if is_qat else prepare
            ref_m = prepare_function(ref_m)
            ref_m(data)
            ref_m = convert(ref_m)
            # FX Graph Mode and Eager Mode now diverages in numerics of add_scalar and mul_scalar
            # self.assertEqual(m(data), ref_m(data))

    def test_embedding(self):
        class M(torch.nn.Module):
            def __init__(self):
                super().__init__()
                self.emb = torch.nn.Embedding(num_embeddings=10, embedding_dim=12)

            def forward(self, indices):
                return self.emb(indices)

        model = M().eval()
        indices = torch.tensor([9, 6, 5, 7, 8, 8, 9, 2, 8, 6, 6, 9, 1, 6, 8, 8, 3, 2, 3, 6, 3, 6, 5, 7, 0, 8, 4, 6, 5, 8, 2, 3])
        quantized_node = ns.call_module(nnq.Embedding)
        configs = [
            (float_qparams_weight_only_qconfig, ns.call_module(nnq.Embedding)),
            (None, ns.call_module(nn.Embedding)),
            (default_qconfig, ns.call_module(nn.Embedding)),
        ]

        for qconfig, node in configs:
            qconfig_dict = {"": qconfig}
            m = prepare_fx(model, qconfig_dict)
            self.checkGraphModuleNodes(m, expected_node_occurrence={
                ns.call_module(torch.quantization.MinMaxObserver): 0
            })
            m = convert_fx(m)
            self.checkGraphModuleNodes(m, expected_node=node)
            # make sure it runs
            m(indices)

    def test_embedding_bag(self):
        class M(torch.nn.Module):
            def __init__(self):
                super().__init__()
                self.emb = torch.nn.EmbeddingBag(num_embeddings=10, embedding_dim=12, include_last_offset=True)

            def forward(self, indices, offsets):
                return self.emb(indices, offsets)

        indices = torch.tensor([9, 6, 5, 7, 8, 8, 9, 2, 8, 6, 6, 9, 1, 6, 8, 8, 3, 2, 3, 6, 3, 6, 5, 7, 0, 8, 4, 6, 5, 8, 2, 3])
        offsets = torch.tensor([0, 19, 20, 28, 28, 32])
        quantized_node = ns.call_module(nnq.EmbeddingBag)
        inputs = (indices, offsets)

        for dtype in [torch.quint8, torch.quint4x2]:
            model = M().eval()
            float_qparams_observer = PerChannelMinMaxObserver.with_args(dtype=dtype,
                                                                        qscheme=torch.per_channel_affine_float_qparams,
                                                                        ch_axis=0)
            float_qparams_qconfig = QConfigDynamic(activation=default_placeholder_observer,
                                                   weight=float_qparams_observer)
            self.checkGraphModeFxOp(
                model,
                inputs,
                QuantType.DYNAMIC,
                quantized_node,
                custom_qconfig_dict={"": float_qparams_qconfig}
            )

        # check it works in None and static qconfig
        for qconfig in [None, default_qconfig]:
            qconfig_dict = {"": default_qconfig}
            m = M().eval()
            m = prepare_fx(model, qconfig_dict)
            self.checkGraphModuleNodes(m, expected_node_occurrence={
                ns.call_module(torch.quantization.MinMaxObserver): 0
            })
            m = convert_fx(m)
            self.checkGraphModuleNodes(m, expected_node=ns.call_module(nn.EmbeddingBag))
            # make sure it runs
            m(*inputs)

    def _test_rnn_impl(self, qconfigs, M, module_type_strs, module_types, sample_input):
        options = itertools.product(qconfigs, module_type_strs)
        for qconfig, module_type_str in options:
            model_eager = M(module_type_str).eval()
            model_graph = copy.deepcopy(model_eager)
            if torch.backends.quantized.engine == 'qnnpack' and \
               qconfig is float16_dynamic_qconfig:
                continue
                # fp16 dynamic quant is not supported for qnnpack

            eager_qconfig_dict = {x : qconfig for x in module_types}
            model_eager = quantize_dynamic(model_eager, qconfig_spec=eager_qconfig_dict)

            graph_qconfig_dict = {
                "object_type": [
                    (x, qconfig) for x in module_types
                ]
            }
            model_graph = prepare_fx(model_graph, graph_qconfig_dict)
            model_graph = convert_fx(model_graph)
            self.assertEqual(model_eager(sample_input), model_graph(sample_input))
            self.checkScriptable(model_graph, [[sample_input]], True)

    def test_rnn_cell(self):
        qconfigs = [per_channel_dynamic_qconfig, default_dynamic_qconfig, float16_dynamic_qconfig]
        module_type_strs = ['LSTMCell', 'GRUCell', 'RNNTanh', 'RNNReLU']
        module_types = [torch.nn.LSTMCell, torch.nn.GRUCell, torch.nn.RNNCell]
        sample_input = torch.tensor([[100, -155],
                                     [-155, 100],
                                     [100, -155]], dtype=torch.float)
        self._test_rnn_impl(qconfigs, RNNCellDynamicModel, module_type_strs, module_types, sample_input)

    def test_rnn(self):
        qconfigs = [per_channel_dynamic_qconfig, default_dynamic_qconfig, float16_dynamic_qconfig]
        module_type_strs = ['LSTM']
        module_types = [torch.nn.LSTM]
        niter = 10
        sample_input = torch.tensor([[100, -155],
                                     [-155, 100],
                                     [100, -155]], dtype=torch.float).unsqueeze(0).repeat(niter, 1, 1)
        self._test_rnn_impl(qconfigs, RNNDynamicModel, module_type_strs, module_types, sample_input)

    def _test_conv_transpose_impl(
            self, float_cls: Callable, q_cls: Callable, data: torch.Tensor):
        with override_quantized_engine('qnnpack'):
            # Create fp32 versions of FX and Eager models
            m1 = torch.nn.Sequential(float_cls(1, 1, 1))
            m2 = torch.nn.Sequential(float_cls(1, 1, 1))
            m2.load_state_dict(m1.state_dict())
            m2 = torch.quantization.QuantWrapper(m2)
            # FX graph
            result_dict = self.checkGraphModeFxOp(
                m1, (data,), QuantType.STATIC,
                expected_node_occurrence={
                    ns.call_module(q_cls): 1,
                })
            q_result1 = result_dict["result"]
            # Eager
            m2.qconfig = get_default_qconfig(torch.backends.quantized.engine)
            m2.eval()
            m2p = torch.quantization.prepare(m2)
            m2p(data)
            m2q = torch.quantization.convert(m2p)
            q_result2 = m2q(data)
            # verify results match
            self.assertTrue(torch.allclose(q_result1, q_result2))

    @unittest.skipUnless('qnnpack' in supported_qengines,
                         "This Pytorch Build has not been built with or does not support QNNPACK")
    def test_conv_transpose_1d(self):
        self._test_conv_transpose_impl(
            torch.nn.ConvTranspose1d, nnq.ConvTranspose1d, torch.randn(4, 1, 4))

    @unittest.skipUnless('qnnpack' in supported_qengines,
                         "This Pytorch Build has not been built with or does not support QNNPACK")
    def test_conv_transpose_2d(self):
        self._test_conv_transpose_impl(
            torch.nn.ConvTranspose2d, nnq.ConvTranspose2d, torch.randn(4, 1, 4, 4))

    def test_reshape_fp16(self):
        class M(torch.nn.Module):
            def __init__(self, w, b):
                super().__init__()
                self.w = w
                self.b = b

            def forward(self, x):
                x = torch.nn.functional.linear(x, self.w)
                x = x.reshape(-1, 4)
                x = torch.nn.functional.linear(x, self.w)
                return x

        w = torch.randn(4, 4)
        b = torch.randn(4)
        m = M(w, b).eval()
        qconfig_dict = {
            # this has no effect on reshape since it's a CopyNode
            "": float16_static_qconfig,
            "object_type": [
                (torch.nn.functional.linear, default_qconfig)
            ]
        }
        m = prepare_fx(m, qconfig_dict)
        expected_occurrence = {
            # input and weight of first and second linear, output of first and second linear
            ns.call_module(torch.quantization.MinMaxObserver): 6,
            # we don't insert placeholder observer for output of reshape
            ns.call_module(torch.quantization.PlaceholderObserver): 1
        }
        self.checkGraphModuleNodes(
            m,
            expected_node_occurrence=expected_occurrence
        )
        m = convert_fx(m)
        expected_occurrence = {
            ns.call_function(torch.quantize_per_tensor): 2,
            # dequantize after first linear, before reshape and before output
            ns.call_method("dequantize"): 3,
            ns.call_method("to"): 1,
            ns.call_function(torch.ops.quantized.linear): 2
        }
        self.checkGraphModuleNodes(
            m,
            expected_node_occurrence=expected_occurrence
        )
        # make sure it runs
        m(torch.randn(2, 4))

    def test_multiple_qconfigs_for_single_value(self):
        """ Test multiple qconfigs for a single value"""
        class M(torch.nn.Module):
            def __init__(self, w, b):
                super().__init__()
                self.w = w
                self.b = b

            def forward(self, x):
                x = torch.nn.functional.linear(x, self.w)
                x = torch.sigmoid(x)
                return x

        w = torch.randn(4, 4)
        b = torch.randn(4)
        m = M(w, b).eval()
        qconfig_dict = {
            "": float16_static_qconfig,
            "object_type": [
                (torch.nn.functional.linear, default_qconfig)
            ]
        }
        m = prepare_fx(m, qconfig_dict)
        expected_occurrence = {
            # input and weight of linear, output of linear
            ns.call_module(torch.quantization.MinMaxObserver): 3,
            # input and output of sigmoid
            ns.call_module(torch.quantization.PlaceholderObserver): 2,
        }
        self.checkGraphModuleNodes(
            m,
            expected_node_occurrence=expected_occurrence
        )
        # make sure it runs
        m = convert_fx(m)
        expected_occurrence = {
            ns.call_function(torch.quantize_per_tensor): 1,
            ns.call_method("dequantize"): 3,
            ns.call_method("to"): 2
        }
        self.checkGraphModuleNodes(
            m,
            expected_node_occurrence=expected_occurrence
        )

    def test_boolean_tensor(self):
        """ Make sure we don't insert observer for boolean Tensors """
        class M(torch.nn.Module):
            def forward(self, x, mask):
                mask = mask.unsqueeze(0)
                mask = mask.unsqueeze(1)
                x = x.masked_fill(mask, 1)
                return x

        m = M().eval()
        m = prepare_fx(m, {"": default_qconfig})
        expected_occurrence = {
            ns.call_module(torch.quantization.MinMaxObserver): 0
        }
        self.checkGraphModuleNodes(
            m,
            expected_node_occurrence=expected_occurrence)
        m = convert_fx(m)
        m(torch.rand(1, 2, 3, 4), torch.rand(3, 4).bool())
        return m

    def test_chunk(self):
        class M(torch.nn.Module):
            def forward(self, x):
                x, y = torch.chunk(x, 2)
                x = x + y
                return x
        m = M().eval()
        m = prepare_fx(m, {"": default_qconfig})
        data = torch.rand(2, 2, 2, 2)
        m(data)
        m = convert_fx(m)
        m(data)
        # make sure everything runs


class TestQuantizeFxModels(QuantizationTestCase):
    @skipIfNoFBGEMM
    @unittest.skipIf(not TEST_CUDA, "gpu is not available.")
    def test_static_gpu_convert_basic(self):

        class Net(nn.Module):
            def __init__(self):
                super(Net, self).__init__()
                self.relu1 = nn.ReLU()
                self.conv1 = nn.Conv2d(1, 6, 5)
                self.linear1 = nn.Linear(120, 1)

            def forward(self, x):
                x = self.relu1(self.conv1(x))
                y = self.linear1(x.view(-1))
                return y

        input = torch.randn((5, 1, 6, 6)).to('cuda')
        model = Net().to('cuda').eval()
        qconfig_dict = {"": torch.quantization.get_default_qconfig('fbgemm')}
        model_prepared = prepare_fx(model, qconfig_dict)
        model_prepared(input)
        model_quantized = convert_fx(model_prepared, is_reference=True)
        out = model_quantized(input)
        self.assertEqual(out.device.type, 'cuda')

    @skipIfNoFBGEMM
    @unittest.skipIf(not TEST_CUDA, "gpu is not available.")
    def test_switch_device_prepare_convert(self):

        class Net(nn.Module):
            def __init__(self):
                super(Net, self).__init__()
                self.relu1 = nn.ReLU()
                self.conv1 = nn.Conv2d(1, 6, 5)
                self.linear1 = nn.Linear(120, 1)

            def forward(self, x):
                x = self.relu1(self.conv1(x))
                y = self.linear1(x.view(-1))
                return y

        for device in ['cuda', 'cpu']:
            device_after = 'cuda' if device == 'cpu' else 'cpu'
            input = torch.randn((5, 1, 6, 6)).to(device)
            model = Net().to(device).eval()
            qconfig_dict = {"": torch.quantization.get_default_qconfig('fbgemm')}
            model_prepared = prepare_fx(model, qconfig_dict)
            model_prepared(input)
            model_prepared.to(device_after)
            model_quantized = convert_fx(model_prepared, is_reference=True)
            out = model_quantized(input.to(device_after))
            self.assertEqual(out.device.type, device_after)

    @skipIfNoFBGEMM
    @unittest.skipIf(not TEST_CUDA, "gpu is not available.")
    def test_prepare_serialize_switch_device_convert(self):
        class Net(nn.Module):
            def __init__(self):
                super(Net, self).__init__()
                self.conv1 = nn.Conv2d(1, 6, 5)
                self.linear1 = nn.Linear(120, 1)

            def forward(self, x):
                x = self.conv1(x)
                y = self.linear1(x.view(-1))
                return y

        for device in ['cuda', 'cpu']:
            for device_after in ['cuda', 'cpu']:
                input = torch.randn((5, 1, 6, 6)).to(device)
                model = Net().to(device).eval()
                qconfig_dict = {"": torch.quantization.get_default_qconfig('fbgemm')}
                model_prepared_first = prepare_fx(model, qconfig_dict)
                model_prepared_second = prepare_fx(model, qconfig_dict)
                model_prepared_first(input)
                state_dict = model_prepared_first.state_dict()
                del model_prepared_first
                model_prepared_second.load_state_dict(state_dict)
                model_prepared_second.to(device_after)
                model_quantized = convert_fx(model_prepared_second, is_reference=True)
                out = model_quantized(input.to(device_after))
                self.assertEqual(out.device.type, device_after)

    def _test_model_impl(
            self, mode, name, model, eager_quantizable_model,
            check_with_eager=True,
            diff_of_quant=None,
            diff_from_eager=None):
        if diff_of_quant is None or diff_from_eager is None:
            diff_of_quant = {}
            diff_from_eager = {}

        if mode not in diff_of_quant or mode not in diff_from_eager:
            diff_of_quant[mode] = {}
            diff_from_eager[mode] = {}

        input_tensor = torch.rand(1, 3, 224, 224)
        input_tensor_inception = torch.rand(1, 3, 299, 299)
        output_value = torch.randint(0, 1, (1,))

        # print('quantizing:', name, ' mode:', mode)
        if name == 'inception_v3':
            input_value = input_tensor_inception
        else:
            input_value = input_tensor

        qconfig = default_qconfig if mode == 'static' else default_qat_qconfig
        qconfig_dict = {'': qconfig}
        script = torch.jit.script(model)

        # make sure graph module and script module are both runanble
        original_out = model(input_value)
        is_not_tuple_out = not isinstance(original_out, tuple)
        script_out = script(input_value)

        # set to train just before quantization
        prepare_fx_fn = prepare_fx
        if mode != 'static':
            model.train()
            prepare_fx_fn = prepare_qat_fx

        prepared = prepare_fx_fn(model, qconfig_dict)

        if mode == 'ddp':
            mp.spawn(run_ddp,
                     args=(world_size, prepared),
                     nprocs=world_size,
                     join=True)
        elif mode == 'qat':
            assert prepared.training, 'prepared must be in training mode for qat'
            optimizer = torch.optim.SGD(prepared.parameters(), lr=0.0001)
            criterion = nn.CrossEntropyLoss()
            train_one_epoch(prepared, criterion, optimizer, [(input_value, output_value)], torch.device('cpu'), 1)
        else:
            for i in range(10):
                prepared(input_value)

        # print('after observation root:', prepared.root)

        qgraph = convert_fx(prepared)
        # print('after quantization root:', qgraph.root)
        # print('after quantization code:', qgraph.src)
        qgraph.eval()
        qgraph_script = torch.jit.script(qgraph)
        # print('quantized and scripted:', qgraph_script.graph)

        qgraph_out = qgraph(input_value)
        qgraph_script = qgraph_script(input_value)

        if is_not_tuple_out:
            diff_of_quant[mode][name] = (original_out - qgraph_out).abs().max()
            assert torch.allclose(qgraph_out, qgraph_script), 'graph, scripted graph'
        else:
            print('tuple output')

        if eager_quantizable_model is not None:
            # comparing to eager mode quantization
            qeager = eager_quantizable_model
            ref_out = qeager(input_value)
            qeager.qconfig = qconfig
            if mode == 'static':
                qeager.fuse_model()
                prepare(qeager, inplace=True)
            else:
                qeager.train()
                qeager.fuse_model()
                prepare_qat(qeager, inplace=True)

            # calibration
            if mode == 'ddp':
                mp.spawn(run_ddp,
                         args=(world_size, qeager),
                         nprocs=world_size,
                         join=True)
            elif mode == 'qat':
                assert qeager.training, 'qeager should be in training mode for qat'
                optimizer = torch.optim.SGD(qeager.parameters(), lr=0.0001)
                train_one_epoch(qeager, criterion, optimizer, [(input_value, output_value)], torch.device('cpu'), 1)
            else:
                for i in range(10):
                    qeager(input_value)

            # print('ref after observation:', qeager)

            convert(qeager, inplace=True)
            qeager.eval()

            # print('ref after quantization:', qeager)
            qeager_out = qeager(input_value)
            qeager_script = torch.jit.script(qeager)
            qscript_out = qeager_script(input_value)
            if is_not_tuple_out:
                diff_from_eager[mode][name] = (qeager_out - qgraph_out).abs().max()
                if check_with_eager:
                    self.assertEqual(diff_from_eager[mode][name], 0,
                                     'Result of graph mode quantization and ' +
                                     'eager mode quantization on model: ' + name +
                                     ' should match. Mode: ' + mode +
                                     ' diff:' + str(diff_from_eager[mode][name]))

    def _test_building_block(self, quant_type, BB):
        eager = BB().float()
        graph = copy.deepcopy(eager)

        if quant_type == QuantType.STATIC:
            qconfig = default_qconfig
            eager_prepare = prepare
            graph_prepare = prepare_fx
            eager.eval()
            graph.eval()
            calibrate_or_train = test_only_eval_fn
            data = self.img_data_2d
        else:
            assert quant_type == QuantType.QAT
            qconfig = default_qat_qconfig
            eager_prepare = prepare_qat
            graph_prepare = prepare_qat_fx
            eager.train()
            graph.train()
            calibrate_or_train = test_only_train_fn
            data = self.img_data_2d_train

        if hasattr(eager, "fuse_model"):
            eager.fuse_model()
        eager = QuantWrapper(eager)
        eager.qconfig = qconfig
        eager = eager_prepare(eager)

        qconfig_dict = {"": qconfig}
        graph = graph_prepare(graph, qconfig_dict)

        eager_out = eager(data[0][0])
        graph_out = graph(data[0][0])
        # Eager Mode and FX Graph Mode QAT now differ in numerics both
        # in Post Training and QAT because FX Graph Mode uses same fake_quant instances
        # for input and output of CopyNode
        # self.assertEqual(eager_out, graph_out)

        calibrate_or_train(eager, data)
        calibrate_or_train(graph, data)

        eager = convert(eager)
        graph = convert_fx(graph)

        eager_out = eager(data[0][0])
        graph_out = graph(data[0][0])

    @override_qengines
    def test_resnet_base(self):
        models = [ResNetBase]
        options = itertools.product(self.static_quant_types, models)
        for quant_type, M in options:
            self._test_building_block(quant_type, M)

    @skip_if_no_torchvision
    @skipIfNoFBGEMM
    @unittest.skip("skip for now since tbb failed")
    def test_torchvision(self):
        from torchvision import models
        from torchvision.models import quantization as quantized_models
        from torchvision.models.quantization.utils import _replace_relu

        def get_available_classification_models(models):
            return [k for k, v in models.__dict__.items() if callable(v) and k[0].lower() == k[0] and k[0] != "_"]

        model_list = get_available_classification_models(models)
        quantized_model_list = get_available_classification_models(quantized_models)

        no_pretrained_model = set(['shufflenet_v2_x0_5', 'shufflenet_v2_x1_5', 'shufflenet_v2_x2_0'])
        quantized_model_list = set(quantized_model_list) - no_pretrained_model
        # test eager and graph consistency
        model_list = quantized_model_list
        model_list = set(model_list)
        # mobilenet/inception_v3/googlenet qat is not working due to AdaptiveAveragePool qat
        # we might observe the output of AdaptiveAveragePool in the future
        # and re-enable the test
        fx_eager_not_matching = [
            ("mobilenet_v2", "qat"),
            ("inception_v3", "qat"),
            ("googlenet", "qat")
        ]  # because relu6 is replaced as relu in mobilenetv2

        diff_of_quant = {}
        diff_from_eager = {}
        modes = ['static', 'qat']
        options = itertools.product(modes, model_list)
        for mode, name in options:
            pretrained = name in quantized_model_list  # load pretrained model to compare with quantized model
            kwargs = {}
            # turn off transform input for inception_v3 since
            # it's not quantized in eager mode and in fx graph
            # mode we can't skip quantizing a method right now
            # (might be supported in the future)
            if name in ["inception_v3", "googlenet"]:
                kwargs["transform_input"] = False
            eager_quantizable_model = None
            if name in quantized_model_list:
                eager_quantizable_model = quantized_models.__dict__[name](pretrained=True, quantize=False, **kwargs).eval().float()
            # compare with eager mode quantized model when it is available
            pretrained = eager_quantizable_model is not None
            model = models.__dict__[name](pretrained=pretrained, **kwargs).eval().float()
            if name == "mobilenet_v2":
                _replace_relu(model)
            # disable aux logits
            if hasattr(model, "aux_logits"):
                model.aux_logits = False
                model.AuxLogits = None
                if eager_quantizable_model:
                    eager_quantizable_model.aux_logits = False
                    eager_quantizable_model.AuxLogits = None

            check_with_eager = (name, mode) not in fx_eager_not_matching
            self._test_model_impl(
                mode, name, model, eager_quantizable_model,
                check_with_eager,
                diff_of_quant, diff_from_eager)

        def print_diffs(diffs):
            for mode, diffs_for_mode in diffs.items():
                print('mode:', mode)
                for name, diff in diffs_for_mode.items():
                    print(name, ':', diff)

        # print('differences between float and quantized')
        # print_diffs(diff_of_quant)
        # print('----------------------')
        # print('differences between graph mode and eager mode')
        # print_diffs(diff_from_eager)
        # print('----------------------')

    @skip_if_no_torchvision
    @skipIfNoFBGEMM
    @unittest.skip("TODO: Test is always failing - https://github.com/pytorch/pytorch/issues/54979")
    def test_resnet18_ddp(self):
        from torchvision import models
        from torchvision.models import quantization as quantized_models
        eager_quantizable_model = quantized_models.__dict__[name](pretrained=True, quantize=False).eval().float()
        model = models.__dict__[name](pretrained=True).eval().float()
        self._test_model_impl(
            'ddp', 'resnet18', model, eager_quantizable_model)

    @given(
        device=st.sampled_from(
            ["cpu", "cuda"] if torch.cuda.is_available() else ["cpu"]
        )
    )
    @settings(deadline=None)
    def test_qat_functional_linear(self, device):
        class Linear(torch.nn.Module):
            def __init__(self):
                super().__init__()
                self.w = torch.ones(5, 5)
                self.b = torch.zeros(5)

            def forward(self, x):
                return torch.nn.functional.linear(x, self.w, self.b)

        class M(torch.nn.Module):
            def __init__(self):
                super().__init__()
                self.mods1 = torch.nn.Sequential(Linear(), Linear())
                self.mods2 = Linear()

            def forward(self, x):
                x = self.mods1(x)
                x = self.mods2(x)
                return x

        model = M().train()
        ref_fake_quant = FakeQuantize.with_args(
            observer=MovingAverageMinMaxObserver,
            quant_min=0,
            quant_max=255,
            dtype=torch.quint8,
            reduce_range=False,
        )
        ref_weight_fake_quant = FakeQuantize.with_args(
            observer=MovingAverageMinMaxObserver,
            quant_min=-128,
            quant_max=127,
            dtype=torch.qint8,
            reduce_range=False,
        )
        ref_qat_qconfig = QConfig(
            activation=ref_fake_quant, weight=ref_weight_fake_quant
        )
        qconfig_dict = {"": ref_qat_qconfig}

        prepared_ref = prepare_qat_fx(model, qconfig_dict)

        custom_fake_quant = FusedMovingAvgObsFakeQuantize.with_args(
            observer=MovingAverageMinMaxObserver,
            quant_min=0,
            quant_max=255,
            dtype=torch.quint8,
            reduce_range=False,
        )
        custom_weight_fake_quant = FusedMovingAvgObsFakeQuantize.with_args(
            observer=MovingAverageMinMaxObserver,
            quant_min=-128,
            quant_max=127,
            dtype=torch.qint8,
            reduce_range=False,
        )
        custom_qconfig = QConfig(
            activation=custom_fake_quant, weight=custom_weight_fake_quant
        )
        custom_qconfig_dict = {"": custom_qconfig}
        prepared = prepare_qat_fx(model, custom_qconfig_dict)

        prepared.to(device)
        prepared_ref.to(device)

        prepared_ref.apply(torch.quantization.disable_fake_quant)
        prepared_ref.apply(torch.quantization.disable_observer)

        inp = torch.randn(5, 5, device=device, requires_grad=True)
        for i in range(10):
            if i == 2:
                prepared.apply(torch.quantization.enable_observer)
                prepared_ref.apply(torch.quantization.enable_observer)
            if i == 4:
                prepared.apply(torch.quantization.enable_fake_quant)
                prepared_ref.apply(torch.quantization.enable_fake_quant)

            inp = torch.randn(5, 5, device=device, requires_grad=True)
            out_ref = prepared_ref(inp)
            out = prepared(inp)
            torch.testing.assert_allclose(out, out_ref)

            # try backward pass
            labels = torch.randn(5, 5, device=device)
            loss = (out - labels).sum()
            grad = torch.autograd.grad(loss, [inp])
            loss_ref = (out_ref - labels).sum()
            grad_ref = torch.autograd.grad(loss_ref, [inp])
            torch.testing.assert_allclose(grad[0], grad_ref[0])

        if 'fbgemm' in torch.backends.quantized.supported_engines:
            converted = convert_fx(prepared)
            converted_ref = convert_fx(prepared_ref)
            inp = torch.rand(5, 5)
            out = converted(inp)
            out_ref = converted(inp)

            torch.testing.assert_allclose(out, out_ref)
if __name__ == '__main__':
    raise RuntimeError("This test file is not meant to be run directly, use:\n\n"
                       "\tpython test/test_quantization.py TESTNAME\n\n"
                       "instead.")<|MERGE_RESOLUTION|>--- conflicted
+++ resolved
@@ -581,20 +581,12 @@
             node_occurrence = dict()
             if weight_prepack_node:
                 node_occurrence[weight_prepack_node] = 0
-<<<<<<< HEAD
-            self.checkGraphModeFxOp(
-=======
             result_dict = self.checkGraphModeFxOp(
->>>>>>> 3bdbaf14
                 ModuleClass(*module_constructor_inputs),
                 inputs, quant_type,
                 expected_node=quantized_node,
                 expected_node_occurrence=node_occurrence,
                 is_reference=True)
-<<<<<<< HEAD
-            # TODO: extra checks to make sure weight_activation_post_process is attached
-            # to the float modules in reference patterns
-=======
             qr = result_dict["quantized_reference"]
 
             def checkWeightQParams(model):
@@ -624,7 +616,6 @@
             checkWeightQParams(qr)
 
             checkSerDeser(qr)
->>>>>>> 3bdbaf14
 
     @skipIfNoFBGEMM
     def test_dynamic_quant_weight_observer(self):
